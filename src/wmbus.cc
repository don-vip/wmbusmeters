/*
 Copyright (C) 2017-2020 Fredrik Öhrström

 This program is free software: you can redistribute it and/or modify
 it under the terms of the GNU General Public License as published by
 the Free Software Foundation, either version 3 of the License, or
 (at your option) any later version.

 This program is distributed in the hope that it will be useful,
 but WITHOUT ANY WARRANTY; without even the implied warranty of
 MERCHANTABILITY or FITNESS FOR A PARTICULAR PURPOSE.  See the
 GNU General Public License for more details.

 You should have received a copy of the GNU General Public License
 along with this program.  If not, see <http://www.gnu.org/licenses/>.
*/

#include"aescmac.h"
#include"timings.h"
#include"meters.h"
#include"wmbus.h"
#include"wmbus_utils.h"
#include"dvparser.h"
#include<assert.h>
#include<semaphore.h>
#include<stdarg.h>
#include<string.h>
#include<sys/stat.h>
#include<sys/types.h>
#include<unistd.h>

struct LinkModeInfo
{
    LinkMode mode;
    const char *name;
    const char *lcname;
    const char *option;
    int val;
};

LinkModeInfo link_modes_[] = {
#define X(name,lcname,option,val) { LinkMode::name, #name , #lcname, #option, val },
LIST_OF_LINK_MODES
#undef X
};

LinkModeInfo *getLinkModeInfo(LinkMode lm);
LinkModeInfo *getLinkModeInfoFromBit(int bit);

LinkModeInfo *getLinkModeInfo(LinkMode lm)
{
    for (auto& s : link_modes_)
    {
        if (s.mode == lm)
        {
            return &s;
        }
    }
    assert(0);
    return NULL;
}

LinkModeInfo *getLinkModeInfoFromBit(int bit)
{
    for (auto& s : link_modes_)
    {
        if (s.val == bit)
        {
            return &s;
        }
    }
    assert(0);
    return NULL;
}

LinkMode isLinkModeOption(const char *arg)
{
    for (auto& s : link_modes_) {
        if (!strcmp(arg, s.option)) {
            return s.mode;
        }
    }
    return LinkMode::UNKNOWN;
}

LinkMode isLinkMode(const char *arg)
{
    for (auto& s : link_modes_) {
        if (!strcmp(arg, s.lcname)) {
            return s.mode;
        }
    }
    return LinkMode::UNKNOWN;
}

LinkModeSet parseLinkModes(string m)
{
    LinkModeSet lms;
    char buf[m.length()+1];
    strcpy(buf, m.c_str());
    char *saveptr {};
    const char *tok = strtok_r(buf, ",", &saveptr);
    while (tok != NULL)
    {
        LinkMode lm = isLinkMode(tok);
        if (lm == LinkMode::UNKNOWN)
        {
            error("(wmbus) not a valid link mode: %s\n", tok);
        }
        lms.addLinkMode(lm);
        tok = strtok_r(NULL, ",", &saveptr);
    }
    return lms;
}

void LinkModeSet::addLinkMode(LinkMode lm)
{
    for (auto& s : link_modes_) {
        if (s.mode == lm) {
            set_ |= s.val;
        }
    }
}

void LinkModeSet::unionLinkModeSet(LinkModeSet lms)
{
    set_ |= lms.set_;
}

void LinkModeSet::disjunctionLinkModeSet(LinkModeSet lms)
{
    set_ &= lms.set_;
}

bool LinkModeSet::supports(LinkModeSet lms)
{
    // Will return false, if lms is UKNOWN (=0).
    return (set_ & lms.set_) != 0;
}

bool LinkModeSet::has(LinkMode lm)
{
    LinkModeInfo *lmi = getLinkModeInfo(lm);
    return (set_ & lmi->val) != 0;
}

bool LinkModeSet::hasAll(LinkModeSet lms)
{
    return (set_ & lms.set_) == lms.set_;
}

string LinkModeSet::hr()
{
    string r;
    if (set_ == Any_bit) return "any";
    if (set_ == 0) return "none";
    for (auto& s : link_modes_)
    {
        if (s.mode == LinkMode::Any) continue;
        if (set_ & s.val)
        {
            r += s.lcname;
            r += ",";
        }
    }
    r.pop_back();
    return r;
}

struct Manufacturer {
    const char *code;
    int m_field;
    const char *name;

    Manufacturer(const char *c, int m, const char *n) {
        code = c;
        m_field = m;
        name = n;
    }
};

vector<Manufacturer> manufacturers_;

struct Initializer { Initializer(); };

static Initializer initializser_;

Initializer::Initializer() {

#define X(key,code,name) manufacturers_.push_back(Manufacturer(#key,code,name));
LIST_OF_MANUFACTURERS
#undef X

}

void Telegram::print()
{
    uchar a=0, b=0, c=0, d=0;
    if (dll_id.size() >= 4)
    {
        a = dll_id[0];
        b = dll_id[1];
        c = dll_id[2];
        d = dll_id[3];
    }
    notice("Received telegram from: %02x%02x%02x%02x\n", a,b,c,d);
    notice("          manufacturer: (%s) %s (0x%02x)\n",
           manufacturerFlag(dll_mfct).c_str(),
           manufacturer(dll_mfct).c_str(),
           dll_mfct);
    notice("           device type: %s (0x%02x)\n", mediaType(dll_type).c_str(), dll_type);

    notice("            device ver: 0x%02x\n", dll_version);

    string possible_drivers = autoDetectPossibleDrivers();
    notice("         device driver: %s\n", possible_drivers.c_str());
}

void Telegram::printDLL()
{
    string possible_drivers = autoDetectPossibleDrivers();

    string man = manufacturerFlag(dll_mfct);
    verbose("(telegram) DLL L=%02x C=%02x (%s) M=%04x (%s) A=%02x%02x%02x%02x VER=%02x TYPE=%02x (%s) (driver %s)\n",
            dll_len,
            dll_c, cType(dll_c).c_str(),
            dll_mfct,
            man.c_str(),
            dll_id[0], dll_id[1], dll_id[2], dll_id[3],
            dll_version,
            dll_type,
            mediaType(dll_type).c_str(),
            possible_drivers.c_str());
}

void Telegram::printELL()
{
    if (ell_ci == 0) return;

    string ell_cc_info = ccType(ell_cc);
    verbose("(telegram) ELL CI=%02x CC=%02x (%s) ACC=%02x",
            ell_ci, ell_cc, ell_cc_info.c_str(), ell_acc);

    if (ell_ci == 0x8d || ell_ci == 0x8f)
    {
        string ell_sn_info = toStringFromELLSN(ell_sn);

        verbose(" SN=%02x%02x%02x%02x (%s) CRC=%02x%02x",
                ell_sn_b[0], ell_sn_b[1], ell_sn_b[2], ell_sn_b[3], ell_sn_info.c_str(),
                ell_pl_crc_b[0], ell_pl_crc_b[1]);
    }
    if (ell_ci == 0x8e || ell_ci == 0x8f)
    {
        string man = manufacturerFlag(ell_mfct);
        verbose(" M=%02x%02x (%s) ID=%02x%02x%02x%02x",
                ell_mfct_b[0], ell_mfct_b[1], man.c_str(),
                ell_id_b[0], ell_id_b[1], ell_id_b[2], ell_id_b[3]);
    }
    verbose("\n");
}

void Telegram::printNWL()
{
    if (nwl_ci == 0) return;

    verbose("(telegram) NWL CI=%02x\n",
            nwl_ci);
}

void Telegram::printAFL()
{
    if (afl_ci == 0) return;

    verbose("(telegram) AFL CI=%02x\n",
            afl_ci);

}

void Telegram::printTPL()
{
    if (tpl_ci == 0) return;

    verbose("(telegram) TPL CI=%02x", tpl_ci);

    if (tpl_ci == 0x7a || tpl_ci == 0x72)
    {
        string tpl_cfg_info = toStringFromTPLConfig(tpl_cfg);
        verbose(" ACC=%02x STS=%02x CFG=%04x (%s)",
                tpl_acc, tpl_sts, tpl_cfg, tpl_cfg_info.c_str());
    }

    if (tpl_ci == 0x72)
    {
        string info = mediaType(tpl_type);
        verbose(" ID=%02x%02x%02x%02x MFT=%02x%02x VER=%02x TYPE=%02x (%s)",
                tpl_id_b[0], tpl_id_b[1], tpl_id_b[2], tpl_id_b[3],
                tpl_mfct_b[0], tpl_mfct_b[1],
                tpl_version, tpl_type, info.c_str());
    }

    verbose("\n");
}

string manufacturer(int m_field) {
    for (auto &m : manufacturers_) {
	if (m.m_field == m_field) return m.name;
    }
    return "Unknown";
}

string manufacturerFlag(int m_field) {
    char a = (m_field/1024)%32+64;
    char b = (m_field/32)%32+64;
    char c = (m_field)%32+64;

    string flag;
    flag += a;
    flag += b;
    flag += c;
    return flag;
}

string mediaType(int a_field_device_type) {
    switch (a_field_device_type) {
    case 0: return "Other";
    case 1: return "Oil meter";
    case 2: return "Electricity meter";
    case 3: return "Gas meter";
    case 4: return "Heat meter";
    case 5: return "Steam meter";
    case 6: return "Warm Water (30°C-90°C) meter";
    case 7: return "Water meter";
    case 8: return "Heat Cost Allocator";
    case 9: return "Compressed air meter";
    case 0x0a: return "Cooling load volume at outlet meter";
    case 0x0b: return "Cooling load volume at inlet meter";
    case 0x0c: return "Heat volume at inlet meter";
    case 0x0d: return "Heat/Cooling load meter";
    case 0x0e: return "Bus/System component";
    case 0x0f: return "Unknown";
    case 0x15: return "Hot water (>=90°C) meter";
    case 0x16: return "Cold water meter";
    case 0x17: return "Hot/Cold water meter";
    case 0x18: return "Pressure meter";
    case 0x19: return "A/D converter";
    case 0x1A: return "Smoke detector";
    case 0x1B: return "Room sensor (eg temperature or humidity)";
    case 0x1C: return "Gas detector";
    case 0x1D: return "Reserved for sensors";
    case 0x1F: return "Reserved for sensors";
    case 0x20: return "Breaker (electricity)";
    case 0x21: return "Valve (gas or water)";
    case 0x22: return "Reserved for switching devices";
    case 0x23: return "Reserved for switching devices";
    case 0x24: return "Reserved for switching devices";
    case 0x25: return "Customer unit (display device)";
    case 0x26: return "Reserved for customer units";
    case 0x27: return "Reserved for customer units";
    case 0x28: return "Waste water";
    case 0x29: return "Garbage";
    case 0x2A: return "Reserved for Carbon dioxide";
    case 0x2B: return "Reserved for environmental meter";
    case 0x2C: return "Reserved for environmental meter";
    case 0x2D: return "Reserved for environmental meter";
    case 0x2E: return "Reserved for environmental meter";
    case 0x2F: return "Reserved for environmental meter";
    case 0x30: return "Reserved for system devices";
    case 0x31: return "Reserved for communication controller";
    case 0x32: return "Reserved for unidirectional repeater";
    case 0x33: return "Reserved for bidirectional repeater";
    case 0x34: return "Reserved for system devices";
    case 0x35: return "Reserved for system devices";
    case 0x36: return "Radio converter (system side)";
    case 0x37: return "Radio converter (meter side)";
    case 0x38: return "Reserved for system devices";
    case 0x39: return "Reserved for system devices";
    case 0x3A: return "Reserved for system devices";
    case 0x3B: return "Reserved for system devices";
    case 0x3C: return "Reserved for system devices";
    case 0x3D: return "Reserved for system devices";
    case 0x3E: return "Reserved for system devices";
    case 0x3F: return "Reserved for system devices";

    // Techem MK Radio 3 manufacturer specific.
    case 0x62: return "Warm water"; // MKRadio3
    case 0x72: return "Cold water"; // MKRadio3

    // Techem FHKV.
    case 0x80: return "Heat Cost Allocator"; // FHKV data ii/iii

    // Techem Vario 4 Typ 4.5.1 manufacturer specific.
    case 0xC3: return "Heat meter";

    }
    return "Unknown";
}

string mediaTypeJSON(int a_field_device_type)
{
    switch (a_field_device_type) {
    case 0: return "other";
    case 1: return "oil";
    case 2: return "electricity";
    case 3: return "gas";
    case 4: return "heat";
    case 5: return "steam";
    case 6: return "warm water";
    case 7: return "water";
    case 8: return "heat cost allocation";
    case 9: return "compressed air";
    case 0x0a: return "cooling load volume at outlet";
    case 0x0b: return "cooling load volume at inlet";
    case 0x0c: return "heat volume at inlet";
    case 0x0d: return "heat/cooling load";
    case 0x0e: return "bus/system component";
    case 0x0f: return "unknown";
    case 0x15: return "hot water";
    case 0x16: return "cold water";
    case 0x17: return "hot/cold water";
    case 0x18: return "pressure";
    case 0x19: return "a/d converter";
    case 0x1A: return "smoke detector";
    case 0x1B: return "room sensor";
    case 0x1C: return "gas detector";
    case 0x1D: return "reserved";
    case 0x1F: return "reserved";
    case 0x20: return "breaker";
    case 0x21: return "valve";
    case 0x22: return "reserved";
    case 0x23: return "reserved";
    case 0x24: return "reserved";
    case 0x25: return "customer unit (display device)";
    case 0x26: return "reserved";
    case 0x27: return "reserved";
    case 0x28: return "waste water";
    case 0x29: return "garbage";
    case 0x2A: return "reserved";
    case 0x2B: return "reserved";
    case 0x2C: return "reserved";
    case 0x2D: return "reserved";
    case 0x2E: return "reserved";
    case 0x2F: return "reserved";
    case 0x30: return "reserved";
    case 0x31: return "reserved";
    case 0x32: return "reserved";
    case 0x33: return "reserved";
    case 0x34: return "reserved";
    case 0x35: return "reserved";
    case 0x36: return "radio converter (system side)";
    case 0x37: return "radio converter (meter side)";
    case 0x38: return "reserved";
    case 0x39: return "reserved";
    case 0x3A: return "reserved";
    case 0x3B: return "reserved";
    case 0x3C: return "reserved";
    case 0x3D: return "reserved";
    case 0x3E: return "reserved";
    case 0x3F: return "reserved";

    // Techem MK Radio 3 manufacturer specific codes:
    case 0x62: return "warm water";
    case 0x72: return "cold water";

    // Techem FHKV.
    case 0x80: return "Heat Cost Allocator"; // FHKV data ii/iii

    // Techem Vario 4 Typ 4.5.1 manufacturer specific codes:
    case 0xC3: return "heat";

    }
    return "Unknown";
}

Detected detectImstAmberCulRC(string file,
                            string suffix,
                            string linkmodes,
                            shared_ptr<SerialCommunicationManager> handler,
                            bool is_tty,
                            bool is_stdin,
                            bool is_file)
{
    Detected detected {};
    detected.device = { file, suffix, "" };

    // If im87a is tested first, a delay of 1s must be inserted
    // before amb8465 is tested, lest it will not respond properly.
    // It really should not matter, but perhaps is the uart of the amber
    // confused by the 57600 speed....or maybe there is some other reason.
    // Anyway by testing for the amb8465 first, we can immediately continue
    // with the test for the im871a, without the need for a 1s delay.


    // Talk amb8465 with it...
    // assumes this device is configured for 9600 bps, which seems to be the default.
    if (detectAMB8465(file, &detected, handler) == AccessCheck::AccessOK)
    {
        return detected;
    }

    // Talk RC1180 with it...
    // assumes this device is configured for 19200 bps, which seems to be the default.
    if (detectRC1180(file, &detected, handler) == AccessCheck::AccessOK)
    {
        return detected;
    }

    // Talk im871a with it...
    // assumes this device is configured for 57600 bps, which seems to be the default.
    if (detectIM871A(file, &detected, handler) == AccessCheck::AccessOK)
    {
        return detected;
    }

    // Talk CUL with it...
    // assumes this device is configured for 38400 bps, which seems to be the default.
    if (detectCUL(file, &detected, handler) == AccessCheck::AccessOK)
    {
        return detected;
    }

    // We could not auto-detect either.
    return { { file, suffix }, DEVICE_UNKNOWN, 0, false, is_tty, is_stdin, is_file };
}

/**
  The devicefile can be:

  auto (to autodetect the devices)

  /dev/ttyUSB0 (to use this serial device, probe for the exact device.)
  /dev/ttyUSB0:9600 (listen to this serial device set to this baudrate N81, no probing.)
  /home/me/simulation.txt or /home/me/simulation_foo.txt (to use the wmbusmeters telegram=|....|+32 format)
  /home/me/telegram.raw (to read raw binary wmbus bytes from this file)
  stdin (to read raw binary wmbus bytes from stdin)

  If a suffix the suffix can be:
  im871a
  amb8465
  rfmrx2
  cul
  d1tc
  rtlwmbus: the devicefile produces rtlwmbus messages, ie. T1;1;1;2019-04-03 19:00:42.000;97;148;88888888;0x6e440106...ae03a77
  rtl433: the devicefile produces rtl433 csv lines, ie. 2020-08-10 20:40:47,,,Wireless-MBus,,22232425,,,,CRC, ,25442d...23411d,,,,
  simulation: assume the devicefile produces telegram=|....|+xx lines. This can also pace the simulated telegrams in time.
  a baud rate like 38400: assume the devicefile is a raw tty character device.
*/
Detected detectWMBusDeviceSetting(string file,
                                  string suffix,
                                  string linkmodes,
                                  shared_ptr<SerialCommunicationManager> handler)
{
    debug("(detect) \"%s\" \"%s\"\n", file.c_str(), suffix.c_str());

    // If the devicefile is rtlwmbus then the suffix can be a frequency
    // or the actual command line to use.
    // E.g. rtlwmbus rtlwmbux:868.95M rtlwmbus:rtl_sdr | rtl_wmbus
    if (file == "rtlwmbus")
    {
        debug("(detect) driver: rtlwmbus\n");
        return { { file, suffix }, DEVICE_RTLWMBUS, 0, false };
    }

    if (file == "rtl433")
    {
        debug("(detect) driver: rtl433\n");
        return { { file, suffix}, DEVICE_RTL433, 0, false };
    }

    // Is it a file named simulation_xxx.txt ?
    if (checkIfSimulationFile(file.c_str()))
    {
        debug("(detect) driver: simulation file\n");
        return { { file, suffix }, DEVICE_SIMULATOR, 0, false };
    }

    bool is_tty = checkCharacterDeviceExists(file.c_str(), false);
    bool is_stdin = file == "stdin";
    bool is_file = checkFileExists(file.c_str());

    debug("(detect) is_tty=%d is_stdin=%d is_file=%d\n", is_tty, is_stdin, is_file);

    if (!is_tty && !is_stdin && !is_file)
    {
        debug("(detect) not a valid device file %s\n", file.c_str());
        // Oups, not a valid devicefile.
        return { { file, suffix }, DEVICE_UNKNOWN, 0, false };
    }

    bool override_tty = !is_tty;

    if (suffix == "amb8465") return { { file, suffix }, DEVICE_AMB8465, 0, override_tty, is_tty, is_stdin, is_file };
    if (suffix == "im871a") return { { file, suffix }, DEVICE_IM871A, 0, override_tty, is_tty, is_stdin, is_file };
    if (suffix == "rc1180") return { { file, suffix }, DEVICE_RC1180, 0, override_tty, is_tty, is_stdin, is_file };
    if (suffix == "rfmrx2") return { { file, suffix }, DEVICE_RFMRX2, 0, override_tty, is_tty, is_stdin, is_file };
    if (suffix == "rtlwmbus") return { { file, suffix }, DEVICE_RTLWMBUS, 0, override_tty, is_tty, is_stdin, is_file };
    if (suffix == "rtl433") return { { file, suffix}, DEVICE_RTL433, 0, override_tty, is_tty, is_stdin, is_file };
    if (suffix == "cul") return { { file, suffix}, DEVICE_CUL, 0, override_tty, is_tty, is_stdin, is_file };
    if (suffix == "d1tc") return { { file, suffix}, DEVICE_D1TC, 0, override_tty, is_tty, is_stdin, is_file };
    if (suffix == "wmb13u") return { { file, suffix}, DEVICE_WMB13U, 0, override_tty, is_tty, is_stdin, is_file };
    if (suffix == "simulation") return { { file, suffix}, DEVICE_SIMULATOR, 0, override_tty, is_tty, is_stdin, is_file };

    // If the suffix is a number, then assume that it is a baud rate.
    if (isNumber(suffix)) return { { file, suffix} , DEVICE_RAWTTY, atoi(suffix.c_str()), override_tty, is_tty, is_stdin, is_file };

    // If the suffix is empty and its not a tty, then read raw telegrams from stdin or the file.
    if (suffix == "" && !is_tty) return { { file, suffix}, DEVICE_RAWTTY, 0, true, is_tty, is_stdin, is_file };

    if (suffix != "")
    {
        error("Unknown device suffix %s\n", suffix.c_str());
    }

    // Ok, we are left with a single /dev/ttyUSB0 lets talk to it
    // to figure out what is connected to it. We currently only
    // know how to detect Imst, Amber or CUL dongles.
    return detectImstAmberCulRC(file, suffix, linkmodes, handler, is_tty, is_stdin, is_file);
}

/*
    X(0x72, TPL_72,  "TPL: APL follows", return "EN 13757-3 Application Layer (long tplh)";
    case 0x73: return "EN 13757-3 Application Layer with Compact frame and long Transport Layer";
*/

#define LIST_OF_CI_FIELDS \
    X(0x51, TPL_51,  "TPL: APL follows", 0, CI_TYPE::TPL, "")       \
    X(0x72, TPL_72,  "TPL: long header APL follows", 0, CI_TYPE::TPL, "") \
    X(0x78, TPL_78,  "TPL: no header APL follows", 0, CI_TYPE::TPL, "") \
    X(0x79, TPL_79,  "TPL: compact APL follows", 0, CI_TYPE::TPL, "") \
    X(0x7A, TPL_7A,  "TPL: short header APL follows", 0, CI_TYPE::TPL, "") \
    X(0x8C, ELL_I,   "ELL: I",    2, CI_TYPE::ELL, "CC, ACC") \
    X(0x8D, ELL_II,  "ELL: II",   8, CI_TYPE::ELL, "CC, ACC, SN, Payload CRC") \
    X(0x8E, ELL_III, "ELL: III", 10, CI_TYPE::ELL, "CC, ACC, M2, A2") \
    X(0x8F, ELL_IV,  "ELL: IV",  16, CI_TYPE::ELL, "CC, ACC, M2, A2, SN, Payload CRC") \
    X(0x86, ELL_V,   "ELL: V",   -1, CI_TYPE::ELL, "Variable length") \
    X(0x90, AFL,     "AFL", 10, CI_TYPE::AFL, "") \
    X(0xA0, MFCT_SPECIFIC_A0, "MFCT SPECIFIC", 0, CI_TYPE::TPL, "") \
    X(0xA1, MFCT_SPECIFIC_A1, "MFCT SPECIFIC", 0, CI_TYPE::TPL, "") \
    X(0xA2, MFCT_SPECIFIC_A2, "MFCT SPECIFIC", 0, CI_TYPE::TPL, "")

enum CI_Field_Values {
#define X(val,name,cname,len,citype,explain) name = val,
LIST_OF_CI_FIELDS
#undef X
};

bool isCiFieldOfType(int ci_field, CI_TYPE type)
{
#define X(val,name,cname,len,citype,explain) if (ci_field == val && type == citype) return true;
LIST_OF_CI_FIELDS
#undef X
    return false;
}

int ciFieldLength(int ci_field)
{
#define X(val,name,cname,len,citype,explain) if (ci_field == val) return len;
LIST_OF_CI_FIELDS
#undef X
    return -2;
}

string ciType(int ci_field)
{
    if (ci_field >= 0xA0 && ci_field <= 0xB7) {
        return "Mfct specific";
    }
    if (ci_field >= 0x00 && ci_field <= 0x1f) {
        return "Reserved for DLMS";
    }

    if (ci_field >= 0x20 && ci_field <= 0x4f) {
        return "Reserved";
    }

    switch (ci_field) {
    case 0x50: return "Application reset or select to device (no tplh)";
    case 0x51: return "Command to device (no tplh)"; // Only for mbus, not wmbus.
    case 0x52: return "Selection of device (no tplh)";
    case 0x53: return "Application reset or select to device (long tplh)";
    case 0x54: return "Request of selected application to device (no tplh)";
    case 0x55: return "Request of selected application to device (long tplh)";
    case 0x56: return "Reserved";
    case 0x57: return "Reserved";
    case 0x58: return "Reserved";
    case 0x59: return "Reserved";
    case 0x5a: return "Command to device (short tplh)";
    case 0x5b: return "Command to device (long tplh)";
    case 0x5c: return "Sync action (no tplh)";
    case 0x5d: return "Reserved";
    case 0x5e: return "Reserved";
    case 0x5f: return "Specific usage";
    case 0x60: return "COSEM Data sent by the Readout device to the meter (long tplh)";
    case 0x61: return "COSEM Data sent by the Readout device to the meter (short tplh)";
    case 0x62: return "?";
    case 0x63: return "?";
    case 0x64: return "Reserved for OBIS-based Data sent by the Readout device to the meter (long tplh)";
    case 0x65: return "Reserved for OBIS-based Data sent by the Readout device to the meter (short tplh)";
    case 0x66: return "Response of selected application from device (no tplh)";
    case 0x67: return "Response of selected application from device (short tplh)";
    case 0x68: return "Response of selected application from device (long tplh)";
    case 0x69: return "EN 13757-3 Application Layer with Format frame (no tplh)";
    case 0x6A: return "EN 13757-3 Application Layer with Format frame (short tplh)";
    case 0x6B: return "EN 13757-3 Application Layer with Format frame (long tplh)";
    case 0x6C: return "Clock synchronisation (absolute) (long tplh)";
    case 0x6D: return "Clock synchronisation (relative) (long tplh)";
    case 0x6E: return "Application error from device (short tplh)";
    case 0x6F: return "Application error from device (long tplh)";
    case 0x70: return "Application error from device without Transport Layer";
    case 0x71: return "Reserved for Alarm Report";
    case 0x72: return "EN 13757-3 Application Layer (long tplh)";
    case 0x73: return "EN 13757-3 Application Layer with Compact frame and long Transport Layer";
    case 0x74: return "Alarm from device (short tplh)";
    case 0x75: return "Alarm from device (long tplh)";
    case 0x76: return "?";
    case 0x77: return "?";
    case 0x78: return "EN 13757-3 Application Layer (no tplh)";
    case 0x79: return "EN 13757-3 Application Layer with Compact frame (no tplh)";
    case 0x7A: return "EN 13757-3 Application Layer (short tplh)";
    case 0x7B: return "EN 13757-3 Application Layer with Compact frame (short tplh)";
    case 0x7C: return "COSEM Application Layer (long tplh)";
    case 0x7D: return "COSEM Application Layer (short tplh)";
    case 0x7E: return "Reserved for OBIS-based Application Layer (long tplh)";
    case 0x7F: return "Reserved for OBIS-based Application Layer (short tplh)";
    case 0x80: return "EN 13757-3 Transport Layer (long tplh) from other device to the meter";

    case 0x81: return "Network Layer data";
    case 0x82: return "Network management data to device (short tplh)";
    case 0x83: return "Network Management data to device (no tplh)";
    case 0x84: return "Transport layer to device (compact frame) (long tplh)";
    case 0x85: return "Transport layer to device (format frame) (long tplh)";
    case 0x86: return "Extended Link Layer V (variable length)";
    case 0x87: return "Network management data from device (long tplh)";
    case 0x88: return "Network management data from device (short tplh)";
    case 0x89: return "Network management data from device (no tplh)";
    case 0x8A: return "EN 13757-3 Transport Layer (short tplh) from the meter to the other device"; // No application layer, e.g. ACK
    case 0x8B: return "EN 13757-3 Transport Layer (long tplh) from the meter to the other device"; // No application layer, e.g. ACK

    case 0x8C: return "ELL: Extended Link Layer I (2 Byte)"; // CC, ACC
    case 0x8D: return "ELL: Extended Link Layer II (8 Byte)"; // CC, ACC, SN, Payload CRC
    case 0x8E: return "ELL: Extended Link Layer III (10 Byte)"; // CC, ACC, M2, A2
    case 0x8F: return "ELL: Extended Link Layer IV (16 Byte)"; // CC, ACC, M2, A2, SN, Payload CRC

    case 0x90: return "AFL: Authentication and Fragmentation Sublayer";
    case 0x91: return "Reserved";
    case 0x92: return "Reserved";
    case 0x93: return "Reserved";
    case 0x94: return "Reserved";
    case 0x95: return "Reserved";
    case 0x96: return "Reserved";
    case 0x97: return "Reserved";
    case 0x98: return "?";
    case 0x99: return "?";

    case 0xB8: return "Set baud rate to 300";
    case 0xB9: return "Set baud rate to 600";
    case 0xBA: return "Set baud rate to 1200";
    case 0xBB: return "Set baud rate to 2400";
    case 0xBC: return "Set baud rate to 4800";
    case 0xBD: return "Set baud rate to 9600";
    case 0xBE: return "Set baud rate to 19200";
    case 0xBF: return "Set baud rate to 38400";
    case 0xC0: return "Image transfer to device (long tplh)";
    case 0xC1: return "Image transfer from device (short tplh)";
    case 0xC2: return "Image transfer from device (long tplh)";
    case 0xC3: return "Security info transfer to device (long tplh)";
    case 0xC4: return "Security info transfer from device (short tplh)";
    case 0xC5: return "Security info transfer from device (long tplh)";
    }
    return "?";
}

void Telegram::addExplanationAndIncrementPos(vector<uchar>::iterator &pos, int len, const char* fmt, ...)
{
    char buf[1024];
    buf[1023] = 0;

    va_list args;
    va_start(args, fmt);
    vsnprintf(buf, 1023, fmt, args);
    va_end(args);

    explanations.push_back({parsed.size(), buf});
    parsed.insert(parsed.end(), pos, pos+len);
    pos += len;
}

void Telegram::addMoreExplanation(int pos, const char* fmt, ...)
{
    char buf[1024];

    buf[1023] = 0;

    va_list args;
    va_start(args, fmt);
    vsnprintf(buf, 1023, fmt, args);
    va_end(args);

    bool found = false;
    for (auto& p : explanations) {
        if (p.first == pos) {
            if (p.second[0] == '*') {
                debug("(wmbus) warning: already added more explanations to offset %d!\n");
            }
            p.second = string("* ")+p.second+buf;
            found = true;
        }
    }

    if (!found) {
        debug("(wmbus) warning: cannot find offset %d to add more explanation \"%s\"\n", pos, buf);
    }
}

bool expectedMore(int line)
{
    verbose("(wmbus) parser expected more data! (%d)\n", line);
    return false;
}

bool Telegram::parseDLL(vector<uchar>::iterator &pos)
{
    int remaining = distance(pos, frame.end());
    if (remaining == 0) return expectedMore(__LINE__);

    debug("(wmbus) parseDLL @%d %d\n", distance(frame.begin(), pos), remaining);
    dll_len = *pos;
    if (remaining < dll_len) return expectedMore(__LINE__);
    addExplanationAndIncrementPos(pos, 1, "%02x length (%d bytes)", dll_len, dll_len);

    dll_c = *pos;
    addExplanationAndIncrementPos(pos, 1, "%02x dll-c (%s)", dll_c, cType(dll_c).c_str());

    dll_mfct_b[0] = *(pos+0);
    dll_mfct_b[1] = *(pos+1);
    dll_mfct = dll_mfct_b[1] <<8 | dll_mfct_b[0];
    string man = manufacturerFlag(dll_mfct);
    addExplanationAndIncrementPos(pos, 2, "%02x%02x dll-mfct (%s)",
                                  dll_mfct_b[0], dll_mfct_b[1], man.c_str());

    dll_a.resize(6);
    dll_id.resize(4);
    for (int i=0; i<6; ++i)
    {
        dll_a[i] = *(pos+i);
        if (i<4)
        {
            dll_id_b[i] = *(pos+i);
            dll_id[i] = *(pos+3-i);
        }
    }
    strprintf(id, "%02x%02x%02x%02x", *(pos+3), *(pos+2), *(pos+1), *(pos+0));
    addExplanationAndIncrementPos(pos, 4, "%02x%02x%02x%02x dll-id (%s)",
                                  *(pos+0), *(pos+1), *(pos+2), *(pos+3), id.c_str());

    dll_version = *(pos+0);
    dll_type = *(pos+1);
    addExplanationAndIncrementPos(pos, 1, "%02x dll-version", dll_version);
    addExplanationAndIncrementPos(pos, 1, "%02x dll-type (%s)", dll_type,
                                  mediaType(dll_type).c_str());

    return true;
}

string Telegram::toStringFromELLSN(int sn)
{
    int session = (sn >> 0)  & 0x0f; // lowest 4 bits
    int time = (sn >> 4)  & 0x1ffffff; // next 25 bits
    int sec  = (sn >> 29) & 0x7; // next 3 bits.
    string info;
    ELLSecurityMode esm = fromIntToELLSecurityMode(sec);
    info += toString(esm);
    info += " session=";
    info += to_string(session);
    info += " time=";
    info += to_string(time);
    return info;
}

bool Telegram::parseELL(vector<uchar>::iterator &pos)
{
    int remaining = distance(pos, frame.end());
    if (remaining == 0) return false;

    debug("(wmbus) parseELL @%d %d\n", distance(frame.begin(), pos), remaining);
    int ci_field = *pos;
    if (!isCiFieldOfType(ci_field, CI_TYPE::ELL)) return true;
    addExplanationAndIncrementPos(pos, 1, "%02x ell-ci-field (%s)",
                                  ci_field, ciType(ci_field).c_str());
    ell_ci = ci_field;
    int len = ciFieldLength(ell_ci);

    if (remaining < len+1) return expectedMore(__LINE__);

    // All ELL:s (including ELL I) start with cc,acc.

    ell_cc = *pos;
    addExplanationAndIncrementPos(pos, 1, "%02x ell-cc (%s)", ell_cc, ccType(ell_cc).c_str());

    ell_acc = *pos;
    addExplanationAndIncrementPos(pos, 1, "%02x ell-acc", ell_acc);

    bool has_target_mft_address = false;
    bool has_session_number_pl_crc = false;

    switch (ell_ci)
    {
    case CI_Field_Values::ELL_I:
        // Already handled above.
        break;
    case CI_Field_Values::ELL_II:
        has_session_number_pl_crc = true;
        break;
    case CI_Field_Values::ELL_III:
        has_target_mft_address = true;
        break;
    case CI_Field_Values::ELL_IV:
        has_session_number_pl_crc = true;
        has_target_mft_address = true;
        break;
    case CI_Field_Values::ELL_V:
        verbose("ELL V not yet handled\n");
        return false;
    }

    if (has_target_mft_address)
    {
        ell_mfct_b[0] = *(pos+0);
        ell_mfct_b[1] = *(pos+1);
        ell_mfct = ell_mfct_b[1] << 8 | ell_mfct_b[0];
        string man = manufacturerFlag(ell_mfct);
        addExplanationAndIncrementPos(pos, 2, "%02x%02x ell-mfct (%s)",
                                      ell_mfct_b[0], ell_mfct_b[1], man.c_str());

        ell_id_found = true;
        ell_id_b[0] = *(pos+0);
        ell_id_b[1] = *(pos+1);
        ell_id_b[2] = *(pos+2);
        ell_id_b[3] = *(pos+3);

        addExplanationAndIncrementPos(pos, 4, "%02x%02x%02x%02x ell-id",
                                      ell_id_b[0], ell_id_b[1], ell_id_b[2], ell_id_b[3]);

        ell_version = *pos;
        addExplanationAndIncrementPos(pos, 1, "%02x ell-version", ell_version);

        ell_type = *pos;
        addExplanationAndIncrementPos(pos, 1, "%02x ell-type");
    }

    if (has_session_number_pl_crc)
    {
        string sn_info;
        ell_sn_b[0] = *(pos+0);
        ell_sn_b[1] = *(pos+1);
        ell_sn_b[2] = *(pos+2);
        ell_sn_b[3] = *(pos+3);
        ell_sn = ell_sn_b[3]<<24 | ell_sn_b[2]<<16 | ell_sn_b[1] << 8 | ell_sn_b[0];

        ell_sn_session = (ell_sn >> 0)  & 0x0f; // lowest 4 bits
        ell_sn_time = (ell_sn >> 4)  & 0x1ffffff; // next 25 bits
        ell_sn_sec = (ell_sn >> 29) & 0x7; // next 3 bits.
        ell_sec_mode = fromIntToELLSecurityMode(ell_sn_sec);
        string info = toString(ell_sec_mode);
        addExplanationAndIncrementPos(pos, 4, "%02x%02x%02x%02x sn (%s)",
                                      ell_sn_b[0], ell_sn_b[1], ell_sn_b[2], ell_sn_b[3], info.c_str());

        if (ell_sec_mode == ELLSecurityMode::AES_CTR)
        {
            bool decrypt_ok = decrypt_ELL_AES_CTR(this, frame, pos, meter_keys->confidentiality_key);
            // Actually this ctr decryption always succeeds, if wrong key, it will decrypt to garbage.
            if (!decrypt_ok)
            {
                decryption_failed = true;
                return true;
            }
            // Now the frame from pos and onwards has been decrypted, perhaps.
        }

        ell_pl_crc_b[0] = *(pos+0);
        ell_pl_crc_b[1] = *(pos+1);
        ell_pl_crc = (ell_pl_crc_b[1] << 8) | ell_pl_crc_b[0];

        int dist = distance(frame.begin(), pos+2);
        int len = distance(pos+2, frame.end());
        uint16_t check = crc16_EN13757(&(frame[dist]), len);

        addExplanationAndIncrementPos(pos, 2, "%02x%02x payload crc (calculated %02x%02x %s)",
                                      ell_pl_crc_b[0], ell_pl_crc_b[1],
                                      check  & 0xff, check >> 8, (ell_pl_crc==check?"OK":"ERROR"));

        if (ell_pl_crc != check)
        {
            // Ouch, checksum of the payload does not match.
            // A wrong key was probably used for decryption.
            decryption_failed = true;
            if (parser_warns_)
            {
                warning("(wmbus) decrypted payload crc failed check, did you use the correct decryption key? Ignoring telegram.\n");
            }
        }
    }

    return true;
}

bool Telegram::parseNWL(vector<uchar>::iterator &pos)
{
    return true;
}

bool Telegram::parseAFL(vector<uchar>::iterator &pos)
{
    // 90 0F (len) 002C (fc) 25 (mc) 49EE 0A00 77C1 9D3D 1A08 ABCD --- 729067296179161102F
    // 90 0F (len) 002C (fc) 25 (mc) 0C39 0000 ED17 6BBB B159 1ADB --- 7A1D003007103EA

    int remaining = distance(pos, frame.end());
    if (remaining == 0) return false;

    debug("(wmbus) parseAFL @%d %d\n", distance(frame.begin(), pos), remaining);

    int ci_field = *pos;
    if (!isCiFieldOfType(ci_field, CI_TYPE::AFL)) return true;
    addExplanationAndIncrementPos(pos, 1, "%02x afl-ci-field (%s)",
                                  ci_field, ciType(ci_field).c_str());
    afl_ci = ci_field;

    afl_len = *pos;
    addExplanationAndIncrementPos(pos, 1, "%02x afl-len (%d)",
                                  afl_len, afl_len);

    int len = ciFieldLength(afl_ci);
    if (remaining < len) return expectedMore(__LINE__);

    afl_fc_b[0] = *(pos+0);
    afl_fc_b[1] = *(pos+1);
    afl_fc = afl_fc_b[1] << 8 | afl_fc_b[0];
    string afl_fc_info = toStringFromAFLFC(afl_fc);
    addExplanationAndIncrementPos(pos, 2, "%02x%02x afl-fc (%s)",
                                  afl_fc_b[0], afl_fc_b[1], afl_fc_info.c_str());

    bool has_key_info = afl_fc & 0x0200;
    bool has_mac = afl_fc & 0x0400;
    bool has_counter = afl_fc & 0x0800;
    //bool has_len = afl_fc & 0x1000;
    bool has_control = afl_fc & 0x2000;
    //bool has_more_fragments = afl_fc & 0x4000;

    if (has_control)
    {
        afl_mcl = *pos;
        string afl_mcl_info = toStringFromAFLMC(afl_mcl);
        addExplanationAndIncrementPos(pos, 1, "%02x afl-mcl (%s)",
                                      afl_mcl, afl_mcl_info.c_str());
    }

    if (has_key_info)
    {
        afl_ki_b[0] = *(pos+0);
        afl_ki_b[1] = *(pos+1);
        afl_ki = afl_ki_b[1] << 8 | afl_ki_b[0];
        string afl_ki_info = "";
        addExplanationAndIncrementPos(pos, 2, "%02x%02x afl-ki (%s)",
                                      afl_ki_b[0], afl_ki_b[1], afl_ki_info.c_str());
    }

    if (has_counter)
    {
        afl_counter_b[0] = *(pos+0);
        afl_counter_b[1] = *(pos+1);
        afl_counter_b[2] = *(pos+2);
        afl_counter_b[3] = *(pos+3);
        afl_counter = afl_counter_b[3] << 24 |
            afl_counter_b[2] << 16 |
            afl_counter_b[1] << 8 |
            afl_counter_b[0];

        addExplanationAndIncrementPos(pos, 4, "%02x%02x%02x%02x afl-counter (%u)",
                                      afl_counter_b[0],afl_counter_b[1],
                                      afl_counter_b[2],afl_counter_b[3],
                                      afl_counter);
    }

    if (has_mac)
    {
        int at = afl_mcl & 0x0f;
        AFLAuthenticationType aat = fromIntToAFLAuthenticationType(at);
        int len = toLen(aat);
        if (len != 2 &&
            len != 4 &&
            len != 8 &&
            len != 12 &&
            len != 16)
        {
            warning("(wmbus) bad length of mac\n");
            return false;
        }
        for (int i=0; i<len; ++i)
        {
            afl_mac_b.insert(afl_mac_b.end(), *(pos+i));
        }
        string s = bin2hex(afl_mac_b);
        addExplanationAndIncrementPos(pos, len, "%s afl-mac %d bytes", s.c_str(), len);
        must_check_mac = true;
    }

    return true;
}

string Telegram::toStringFromAFLFC(int fc)
{
    string info = "";
    int fid = fc & 0x00ff; // Fragmend id
    info += to_string(fid);
    info += " ";
    if (fc & 0x0200) info += "KeyInfoInFragment ";
    if (fc & 0x0400) info += "MACInFragment ";
    if (fc & 0x0800) info += "MessCounterInFragment ";
    if (fc & 0x1000) info += "MessLenInFragment ";
    if (fc & 0x2000) info += "MessControlInFragment ";
    if (fc & 0x4000) info += "MoreFragments ";
    else             info += "LastFragment ";
    if (info.length() > 0) info.pop_back();
    return info;
}

string Telegram::toStringFromAFLMC(int mc)
{
    string info = "";
    int at = mc & 0x0f;
    AFLAuthenticationType aat = fromIntToAFLAuthenticationType(at);
    info += toString(aat);
    info += " ";
    if (mc & 0x10) info += "KeyInfo ";
    if (mc & 0x20) info += "MessCounter ";
    if (mc & 0x40) info += "MessLen ";
    if (info.length() > 0) info.pop_back();
    return info;
}

string Telegram::toStringFromTPLConfig(int cfg)
{
    string info = "";
    if (cfg & 0x8000) info += "bidirectional ";
    if (cfg & 0x4000) info += "accessibility ";
    if (cfg & 0x2000) info += "synchronous ";
    if (cfg & 0x1f00)
    {
        int m = (cfg >> 8) & 0x1f;
        TPLSecurityMode tsm = fromIntToTPLSecurityMode(m);
        info += toString(tsm);
        info += " ";
        if (tsm == TPLSecurityMode::AES_CBC_IV)
        {
            int num_blocks = (cfg & 0x00f0) >> 4;
            int cntn = (cfg & 0x000c) >> 2;
            int ra = (cfg & 0x0002) >> 1;
            int hc = cfg & 0x0001;
            info += "nb="+to_string(num_blocks);
            info += " cntn="+to_string(cntn);
            info += " ra="+to_string(ra);
            info += " hc="+to_string(hc);
            info += " ";
        }
    }
    if (info.length() > 0) info.pop_back();
    return info;
}

bool Telegram::parseTPLConfig(std::vector<uchar>::iterator &pos)
{
    CHECK(2);
    uchar cfg1 = *(pos+0);
    uchar cfg2 = *(pos+1);
    tpl_cfg = cfg2 << 8 | cfg1;

    if (tpl_cfg & 0x1f00)
    {
        int m = (tpl_cfg >> 8) & 0x1f;
        tpl_sec_mode = fromIntToTPLSecurityMode(m);
    }
    bool has_cfg_ext = false;
    string info = toStringFromTPLConfig(tpl_cfg);
    info += " ";
    if (tpl_sec_mode == TPLSecurityMode::AES_CBC_IV) // Security mode 5
    {
        tpl_num_encr_blocks = (tpl_cfg >> 4) & 0x0f;
    }
    if (tpl_sec_mode == TPLSecurityMode::AES_CBC_NO_IV) // Security mode 7
    {
        tpl_num_encr_blocks = (tpl_cfg >> 4) & 0x0f;
        has_cfg_ext = true;
    }
    addExplanationAndIncrementPos(pos, 2, "%02x%02x tpl-cfg %04x (%s)", cfg1, cfg2, tpl_cfg, info.c_str());

    if (has_cfg_ext)
    {
        CHECK(1);
        tpl_cfg_ext = *(pos+0);
        tpl_kdf_selection = (tpl_cfg_ext >> 4) & 3;

        addExplanationAndIncrementPos(pos, 1, "%02x tpl-cfg-ext (KDFS=%d)", tpl_cfg_ext, tpl_kdf_selection);

        if (tpl_kdf_selection == 1)
        {
            vector<uchar> input;
            vector<uchar> mac;
            mac.resize(16);

            // DC C ID 0x07 0x07 0x07 0x07 0x07 0x07 0x07
            // Derivation Constant DC = 0x00 = encryption from meter.
            //                          0x01 = mac from meter.
            //                          0x10 = encryption from communication partner.
            //                          0x11 = mac from communication partner.
            input.insert(input.end(), 0x00); // DC 00 = generate ephemereal encryption key from meter.
            // If there is a tpl_counter, then use it, else use afl_counter.
            input.insert(input.end(), afl_counter_b, afl_counter_b+4);
            // If there is a tpl_id, then use it, else use ddl_id.
            if (tpl_id_found)
            {
                input.insert(input.end(), tpl_id_b, tpl_id_b+4);
            }
            else
            {
                input.insert(input.end(), dll_id_b, dll_id_b+4);
            }

            // Pad.
            for (int i=0; i<7; ++i) input.insert(input.end(), 0x07);

            debugPayload("(wmbus) input to kdf for enc", input);

            if (meter_keys->confidentiality_key.size() != 16)
            {
                if (isSimulated())
                {
                    debug("(wmbus) simulation without keys, not generating Kmac and Kenc.\n");
                    return true;
                }
                debug("(wmbus) no key, thus cannot execute kdf.\n");
                return false;
            }
            AES_CMAC(&meter_keys->confidentiality_key[0], &input[0], 16, &mac[0]);
            string s = bin2hex(mac);
            debug("(wmbus) ephemereal Kenc %s\n", s.c_str());
            tpl_generated_key.clear();
            tpl_generated_key.insert(tpl_generated_key.end(), mac.begin(), mac.end());

            input[0] = 0x01; // DC 01 = generate ephemereal mac key from meter.
            mac.clear();
            mac.resize(16);
            debugPayload("(wmbus) input to kdf for mac", input);
            AES_CMAC(&meter_keys->confidentiality_key[0], &input[0], 16, &mac[0]);
            s = bin2hex(mac);
            debug("(wmbus) ephemereal Kmac %s\n", s.c_str());
            tpl_generated_mac_key.clear();
            tpl_generated_mac_key.insert(tpl_generated_mac_key.end(), mac.begin(), mac.end());
        }
    }

    return true;
}

bool Telegram::parseShortTPL(std::vector<uchar>::iterator &pos)
{
    CHECK(1);

    tpl_acc = *pos;
    addExplanationAndIncrementPos(pos, 1, "%02x tpl-acc-field", tpl_acc);

    CHECK(1);
    tpl_sts = *pos;
    addExplanationAndIncrementPos(pos, 1, "%02x tpl-sts-field", tpl_sts);

    bool ok = parseTPLConfig(pos);
    if (!ok) return false;

    return true;
}

bool Telegram::parseLongTPL(std::vector<uchar>::iterator &pos)
{
    CHECK(4);
    tpl_id_found = true;
    tpl_id_b[0] = *(pos+0);
    tpl_id_b[1] = *(pos+1);
    tpl_id_b[2] = *(pos+2);
    tpl_id_b[3] = *(pos+3);

    addExplanationAndIncrementPos(pos, 4, "%02x%02x%02x%02x tpl-id (%02x%02x%02x%02x)", tpl_id_b[0], tpl_id_b[1], tpl_id_b[2], tpl_id_b[3],
                                  tpl_id_b[3], tpl_id_b[2], tpl_id_b[1], tpl_id_b[0]);

    CHECK(2);
    tpl_mfct_b[0] = *(pos+0);
    tpl_mfct_b[1] = *(pos+1);
    tpl_mfct = tpl_mfct_b[1] << 8 | tpl_mfct_b[0];
    string man = manufacturerFlag(tpl_mfct);
    addExplanationAndIncrementPos(pos, 2, "%02x%02x tpl-mfct (%s)", tpl_mfct_b[0], tpl_mfct_b[1], man.c_str());

    CHECK(1);
    tpl_version = *(pos+0);
    addExplanationAndIncrementPos(pos, 1, "%02x tpl-version", tpl_version);

    CHECK(1);
    tpl_type = *(pos+0);
    string info = mediaType(tpl_type);
    addExplanationAndIncrementPos(pos, 1, "%02x tpl-type (%s)", tpl_type, info.c_str());

    bool ok = parseShortTPL(pos);

    return ok;
}

bool Telegram::checkMAC(std::vector<uchar> &frame,
                        std::vector<uchar>::iterator from,
                        std::vector<uchar>::iterator to,
                        std::vector<uchar> &inmac,
                        std::vector<uchar> &mackey)
{
    vector<uchar> input;
    vector<uchar> mac;
    mac.resize(16);

    if (mackey.size() != 16) return false;
    if (inmac.size() == 0) return false;

    // AFL.MAC = CMAC (Kmac/Lmac,
    //                 AFL.MCL || AFL.MCR || {AFL.ML || } NextCI || ... || Last Byte of message)

    input.insert(input.end(), afl_mcl);
    input.insert(input.end(), afl_counter_b, afl_counter_b+4);
    input.insert(input.end(), from, to);
    string s = bin2hex(input);
    debug("(wmbus) input to mac %s\n", s.c_str());
    AES_CMAC(&mackey[0], &input[0], input.size(), &mac[0]);
    string calculated = bin2hex(mac);
    debug("(wmbus) calculated mac %s\n", calculated.c_str());
    string received = bin2hex(inmac);
    debug("(wmbus) received   mac %s\n", received.c_str());
    string truncated = calculated.substr(0, received.length());
    bool ok = truncated == received;
    if (ok) debug("(wmbus) mac ok!\n");
    else {
        debug("(wmbus) mac NOT ok!\n");
        explainParse("BADMAC", 0);
    }
    return ok;
}

bool loadFormatBytesFromSignature(uint16_t format_signature, vector<uchar> *format_bytes);

bool Telegram::potentiallyDecrypt(vector<uchar>::iterator &pos)
{
    if (tpl_sec_mode == TPLSecurityMode::AES_CBC_IV)
    {
        bool ok = decrypt_TPL_AES_CBC_IV(this, frame, pos, meter_keys->confidentiality_key);
        if (!ok) return false;
        // Now the frame from pos and onwards has been decrypted.

        CHECK(2);
        if (*(pos+0) != 0x2f || *(pos+1) != 0x2f)
        {
            if (parser_warns_)
            {
                warning("(wmbus) decrypted content failed check, did you use the correct decryption key? Ignoring telegram.\n");
            }
            return false;
        }
        addExplanationAndIncrementPos(pos, 2, "%02x%02x decrypt check bytes", *(pos+0), *(pos+1));
    }
    else if (tpl_sec_mode == TPLSecurityMode::AES_CBC_NO_IV)
    {
        if (!meter_keys->hasConfidentialityKey() && isSimulated())
        {
            CHECK(2);
            addExplanationAndIncrementPos(pos, 2, "%02x%02x (already) decrypted check bytes", *(pos+0), *(pos+1));
            return true;
        }
        bool mac_ok = checkMAC(frame, tpl_start, frame.end(), afl_mac_b, tpl_generated_mac_key);

        // Do not attempt to decrypt if the mac has failed!
        if (!mac_ok)
        {
            if (parser_warns_)
            {
                warning("(wmbus) telegram mac check failed, did you use the correct decryption key? Ignoring telegram.\n");
            }
            return false;
        }

        bool ok = decrypt_TPL_AES_CBC_NO_IV(this, frame, pos, tpl_generated_key);
        if (!ok) return false;

        // Now the frame from pos and onwards has been decrypted.
        CHECK(2);
        if (*(pos+0) != 0x2f || *(pos+1) != 0x2f)
        {
            if (parser_warns_)
            {
                warning("(wmbus) decrypted content failed check, did you use the correct decryption key? Ignoring telegram.\n");
            }
            return false;
        }
        addExplanationAndIncrementPos(pos, 2, "%02x%02x decrypt check bytes", *(pos+0), *(pos+1));
    }
    return true;
}

bool Telegram::parse_TPL_72(vector<uchar>::iterator &pos)
{
    bool ok = parseLongTPL(pos);
    if (!ok) return false;

    bool decrypt_ok = potentiallyDecrypt(pos);

    header_size = distance(frame.begin(), pos);
    int remaining = distance(pos, frame.end());
    suffix_size = 0;

    if (decrypt_ok)
    {
        parseDV(this, frame, pos, remaining, &values);
    }
    else
    {
        decryption_failed = true;
    }

    return true;
}

bool Telegram::parse_TPL_78(vector<uchar>::iterator &pos)
{
    header_size = distance(frame.begin(), pos);
    int remaining = distance(pos, frame.end());
    suffix_size = 0;
    parseDV(this, frame, pos, remaining, &values);

    return true;
}

bool Telegram::parse_TPL_79(vector<uchar>::iterator &pos)
{
    // Compact frame
    CHECK(2);
    uchar ecrc0 = *(pos+0);
    uchar ecrc1 = *(pos+1);
    addExplanationAndIncrementPos(pos, 2, "%02x%02x format signature", ecrc0, ecrc1);
    format_signature = ecrc1<<8 | ecrc0;

    vector<uchar> format_bytes;
    bool ok = loadFormatBytesFromSignature(format_signature, &format_bytes);
    if (!ok) {
        // We have not yet seen a long frame, but we know the formats for some
        // meter specific hashes.
        ok = findFormatBytesFromKnownMeterSignatures(&format_bytes);
        if (!ok)
        {
            verbose("(wmbus) ignoring compressed telegram since format signature hash 0x%02x is yet unknown.\n"
                    "     this is not a problem, since you only need wait for at most 8 telegrams\n"
                    "     (8*16 seconds) until an full length telegram arrives and then we know\n"
                    "     the format giving this hash and start decoding the telegrams properly.\n",
                    format_signature);
            return false;
        }
    }
    vector<uchar>::iterator format = format_bytes.begin();

    // 2,3 = crc for payload = hash over both DRH and data bytes. Or is it only over the data bytes?
    CHECK(2);
    int ecrc2 = *(pos+0);
    int ecrc3 = *(pos+1);
    addExplanationAndIncrementPos(pos, 2, "%02x%02x data crc", ecrc2, ecrc3);

    header_size = distance(frame.begin(), pos);
    int remaining = distance(pos, frame.end());
    suffix_size = 0;

    parseDV(this, frame, pos, remaining, &values, &format, format_bytes.size());

    return true;
}

bool Telegram::parse_TPL_7A(vector<uchar>::iterator &pos)
{
    bool ok = parseShortTPL(pos);
    if (!ok) return false;

    bool decrypt_ok = potentiallyDecrypt(pos);

    header_size = distance(frame.begin(), pos);
    int remaining = distance(pos, frame.end());
    suffix_size = 0;

    if (decrypt_ok)
    {
        parseDV(this, frame, pos, remaining, &values);
    }
    else
    {
        decryption_failed = true;
    }
    return true;
}

bool Telegram::parseTPL(vector<uchar>::iterator &pos)
{
    int remaining = distance(pos, frame.end());
    if (remaining == 0) return false;

    debug("(wmbus) parseTPL @%d %d\n", distance(frame.begin(), pos), remaining);
    CHECK(1);
    int ci_field = *pos;
    if (!isCiFieldOfType(ci_field, CI_TYPE::TPL))
    {
        warning("(wmbus) Unknown tpl-ci-field %02x\n", ci_field);
        return false;
    }
    tpl_ci = ci_field;
    tpl_start = pos;

    addExplanationAndIncrementPos(pos, 1, "%02x tpl-ci-field (%s)",
                                  tpl_ci, ciType(tpl_ci).c_str());
    int len = ciFieldLength(tpl_ci);

    if (remaining < len+1) return expectedMore(__LINE__);

    switch (tpl_ci)
    {
        case CI_Field_Values::TPL_72: return parse_TPL_72(pos);
        case CI_Field_Values::TPL_78: return parse_TPL_78(pos);
        case CI_Field_Values::TPL_79: return parse_TPL_79(pos);
        case CI_Field_Values::TPL_7A: return parse_TPL_7A(pos);
        case CI_Field_Values::MFCT_SPECIFIC_A1:
        case CI_Field_Values::MFCT_SPECIFIC_A0: {
            bool _ignore_header_change = false;

            if(dll_type == 0x80 && dll_mfct == 0x5068) { // Techem Heat Cost Allocator
                _ignore_header_change = true;
            }

            if(!_ignore_header_change) {
                header_size = distance(frame.begin(), pos);
            }
            suffix_size = 0;
            return true; // Manufacturer specific telegram payload. Oh well....
        }
        case CI_Field_Values::MFCT_SPECIFIC_A2:
        {
            header_size = distance(frame.begin(), pos);
            suffix_size = 0;
            return true; // Manufacturer specific telegram payload. Oh well....
        }
    }

    header_size = distance(frame.begin(), pos);
    suffix_size = 0;
    warning("(wmbus) Not implemented tpl-ci %02x\n", tpl_ci);
    return false;
}

bool Telegram::parseHeader(vector<uchar> &input_frame)
{
    bool ok;
    explanations.clear();
    frame = input_frame;
    vector<uchar>::iterator pos = frame.begin();
    // Parsed accumulates parsed bytes.
    parsed.clear();

    //     ┌──────────────────────────────────────────────┐
    //     │                                              │
    //     │ Parse DLL Data Link Layer for Wireless MBUS. │
    //     │                                              │
    //     └──────────────────────────────────────────────┘

    ok = parseDLL(pos);
    if (!ok) return false;

    return true;
}

bool Telegram::parse(vector<uchar> &input_frame, MeterKeys *mk)
{
    explanations.clear();
    meter_keys = mk;
    assert(meter_keys != NULL);
    bool ok;
    frame = input_frame;
    vector<uchar>::iterator pos = frame.begin();
    // Parsed accumulates parsed bytes.
    parsed.clear();
    //     ┌──────────────────────────────────────────────┐
    //     │                                              │
    //     │ Parse DLL Data Link Layer for Wireless MBUS. │
    //     │                                              │
    //     └──────────────────────────────────────────────┘

    ok = parseDLL(pos);
    if (!ok) return false;

    printDLL();

    //     ┌──────────────────────────────────────────────┐
    //     │                                              │
    //     │ Is this an ELL block?                        │
    //     │                                              │
    //     └──────────────────────────────────────────────┘

    ok = parseELL(pos);
    if (!ok) return false;

    printELL();
    if (decryption_failed) return false;

    //     ┌──────────────────────────────────────────────┐
    //     │                                              │
    //     │ Is this an NWL block?                        │
    //     │                                              │
    //     └──────────────────────────────────────────────┘

    ok = parseNWL(pos);
    if (!ok) return false;

    printNWL();

    //     ┌──────────────────────────────────────────────┐
    //     │                                              │
    //     │ Is this an AFL block?                        │
    //     │                                              │
    //     └──────────────────────────────────────────────┘

    ok = parseAFL(pos);
    if (!ok) return false;

    printAFL();

    //     ┌──────────────────────────────────────────────┐
    //     │                                              │
    //     │ Is this a TPL block? It ought to be!         │
    //     │                                              │
    //     └──────────────────────────────────────────────┘

    ok = parseTPL(pos);
    if (!ok) return false;

    printTPL();
    if (decryption_failed) return false;

    return true;
}

void Telegram::explainParse(string intro, int from)
{
    for (auto& p : explanations) {
        debug("%s %02x: %s\n", intro.c_str(), p.first, p.second.c_str());
    }
}

string Telegram::autoDetectPossibleDrivers()
{
    vector<string> drivers;
    detectMeterDriver(dll_mfct, dll_type, dll_version, &drivers);
    string possibles;
    for (string d : drivers) possibles = possibles+d+" ";
    if (possibles != "") possibles.pop_back();
    else possibles = "unknown!";

    return possibles;
}

string cType(int c_field)
{
    string s;
    if (c_field & 0x80)
    {
        s += "relayed ";
    }

    if (c_field & 0x40)
    {
        s += "from meter ";
    }
    else
    {
        s += "to meter ";
    }

    int code = c_field & 0x0f;

    switch (code) {
    case 0x0: s += "SND_NKE"; break; // to meter, link reset
    case 0x3: s += "SND_UD2"; break; // to meter, command = user data
    case 0x4: s += "SND_NR"; break; // from meter, unsolicited data, no response expected
    case 0x5: s += "SND_UD3"; break; // to multiple meters, command = user data, no response expected
    case 0x6: s += "SND_IR"; break; // from meter, installation request/data
    case 0x7: s += "ACC_NR"; break; // from meter, unsolicited offers to access the meter
    case 0x8: s += "ACC_DMD"; break; // from meter, unsolicited demand to access the meter
    case 0xa: s += "REQ_UD1"; break; // to meter, alarm request
    case 0xb: s += "REQ_UD2"; break; // to meter, data request
    }

    return s;
}

string ccType(int cc_field)
{
    string s = "";
    if (cc_field & CC_B_BIDIRECTIONAL_BIT) s += "bidir ";
    if (cc_field & CC_RD_RESPONSE_DELAY_BIT) s += "fast_resp ";
    else s += "slow_resp ";
    if (cc_field & CC_S_SYNCH_FRAME_BIT) s += "sync ";
    if (cc_field & CC_R_RELAYED_BIT) s+= "relayed "; // Relayed by a repeater
    if (cc_field & CC_P_HIGH_PRIO_BIT) s+= "prio ";

    if (s.back() == ' ') s.pop_back();
    return s;
}


int difLenBytes(int dif)
{
    int t = dif & 0x0f;
    switch (t) {
    case 0x0: return 0; // No data
    case 0x1: return 1; // 8 Bit Integer/Binary
    case 0x2: return 2; // 16 Bit Integer/Binary
    case 0x3: return 3; // 24 Bit Integer/Binary
    case 0x4: return 4; // 32 Bit Integer/Binary
    case 0x5: return 4; // 32 Bit Real
    case 0x6: return 6; // 48 Bit Integer/Binary
    case 0x7: return 8; // 64 Bit Integer/Binary
    case 0x8: return 0; // Selection for Readout
    case 0x9: return 1; // 2 digit BCD
    case 0xA: return 2; // 4 digit BCD
    case 0xB: return 3; // 6 digit BCD
    case 0xC: return 4; // 8 digit BCD
    case 0xD: return -1; // variable length
    case 0xE: return 6; // 12 digit BCD
    case 0xF: // Special Functions
        if (dif == 0x2f) return 1; // The skip code 0x2f, used for padding.
        return -2;
    }
    // Bad!
    return -2;
}

string difType(int dif)
{
    string s;
    int t = dif & 0x0f;
    switch (t) {
    case 0x0: s+= "No data"; break;
    case 0x1: s+= "8 Bit Integer/Binary"; break;
    case 0x2: s+= "16 Bit Integer/Binary"; break;
    case 0x3: s+= "24 Bit Integer/Binary"; break;
    case 0x4: s+= "32 Bit Integer/Binary"; break;
    case 0x5: s+= "32 Bit Real"; break;
    case 0x6: s+= "48 Bit Integer/Binary"; break;
    case 0x7: s+= "64 Bit Integer/Binary"; break;
    case 0x8: s+= "Selection for Readout"; break;
    case 0x9: s+= "2 digit BCD"; break;
    case 0xA: s+= "4 digit BCD"; break;
    case 0xB: s+= "6 digit BCD"; break;
    case 0xC: s+= "8 digit BCD"; break;
    case 0xD: s+= "variable length"; break;
    case 0xE: s+= "12 digit BCD"; break;
    case 0xF: s+= "Special Functions"; break;
    default: s+= "?"; break;
    }

    if (t != 0xf)
    {
        // Only print these suffixes when we have actual values.
        t = dif & 0x30;

        switch (t) {
        case 0x00: s += " Instantaneous value"; break;
        case 0x10: s += " Maximum value"; break;
        case 0x20: s += " Minimum value"; break;
        case 0x30: s+= " Value during error state"; break;
        default: s += "?"; break;
        }
    }
    if (dif & 0x40) {
        // This is the lsb of the storage nr.
        s += " storagenr=1";
    }
    return s;
}

MeasurementType difMeasurementType(int dif)
{
    int t = dif & 0x30;
    switch (t) {
    case 0x00: return MeasurementType::Instantaneous;
    case 0x10: return MeasurementType::Maximum;
    case 0x20: return MeasurementType::Minimum;
    case 0x30: return MeasurementType::AtError;
    }
    assert(0);
}

string vifType(int vif)
{
    int extension = vif & 0x80;
    int t = vif & 0x7f;

    if (extension) {
        switch(vif) {
        case 0xfb: return "First extension of VIF-codes";
        case 0xfd: return "Second extension of VIF-codes";
        case 0xef: return "Reserved extension";
        case 0xff: return "Vendor extension";
        }
    }

    switch (t) {
    case 0x00: return "Energy mWh";
    case 0x01: return "Energy 10⁻² Wh";
    case 0x02: return "Energy 10⁻¹ Wh";
    case 0x03: return "Energy Wh";
    case 0x04: return "Energy 10¹ Wh";
    case 0x05: return "Energy 10² Wh";
    case 0x06: return "Energy kWh";
    case 0x07: return "Energy 10⁴ Wh";

    case 0x08: return "Energy J";
    case 0x09: return "Energy 10¹ J";
    case 0x0A: return "Energy 10² J";
    case 0x0B: return "Energy kJ";
    case 0x0C: return "Energy 10⁴ J";
    case 0x0D: return "Energy 10⁵ J";
    case 0x0E: return "Energy MJ";
    case 0x0F: return "Energy 10⁷ J";

    case 0x10: return "Volume cm³";
    case 0x11: return "Volume 10⁻⁵ m³";
    case 0x12: return "Volume 10⁻⁴ m³";
    case 0x13: return "Volume l";
    case 0x14: return "Volume 10⁻² m³";
    case 0x15: return "Volume 10⁻¹ m³";
    case 0x16: return "Volume m³";
    case 0x17: return "Volume 10¹ m³";

    case 0x18: return "Mass g";
    case 0x19: return "Mass 10⁻² kg";
    case 0x1A: return "Mass 10⁻¹ kg";
    case 0x1B: return "Mass kg";
    case 0x1C: return "Mass 10¹ kg";
    case 0x1D: return "Mass 10² kg";
    case 0x1E: return "Mass t";
    case 0x1F: return "Mass 10⁴ kg";

    case 0x20: return "On time seconds";
    case 0x21: return "On time minutes";
    case 0x22: return "On time hours";
    case 0x23: return "On time days";

    case 0x24: return "Operating time seconds";
    case 0x25: return "Operating time minutes";
    case 0x26: return "Operating time hours";
    case 0x27: return "Operating time days";

    case 0x28: return "Power mW";
    case 0x29: return "Power 10⁻² W";
    case 0x2A: return "Power 10⁻¹ W";
    case 0x2B: return "Power W";
    case 0x2C: return "Power 10¹ W";
    case 0x2D: return "Power 10² W";
    case 0x2E: return "Power kW";
    case 0x2F: return "Power 10⁴ W";

    case 0x30: return "Power J/h";
    case 0x31: return "Power 10¹ J/h";
    case 0x32: return "Power 10² J/h";
    case 0x33: return "Power kJ/h";
    case 0x34: return "Power 10⁴ J/h";
    case 0x35: return "Power 10⁵ J/h";
    case 0x36: return "Power MJ/h";
    case 0x37: return "Power 10⁷ J/h";

    case 0x38: return "Volume flow cm³/h";
    case 0x39: return "Volume flow 10⁻⁵ m³/h";
    case 0x3A: return "Volume flow 10⁻⁴ m³/h";
    case 0x3B: return "Volume flow l/h";
    case 0x3C: return "Volume flow 10⁻² m³/h";
    case 0x3D: return "Volume flow 10⁻¹ m³/h";
    case 0x3E: return "Volume flow m³/h";
    case 0x3F: return "Volume flow 10¹ m³/h";

    case 0x40: return "Volume flow ext. 10⁻⁷ m³/min";
    case 0x41: return "Volume flow ext. cm³/min";
    case 0x42: return "Volume flow ext. 10⁻⁵ m³/min";
    case 0x43: return "Volume flow ext. 10⁻⁴ m³/min";
    case 0x44: return "Volume flow ext. l/min";
    case 0x45: return "Volume flow ext. 10⁻² m³/min";
    case 0x46: return "Volume flow ext. 10⁻¹ m³/min";
    case 0x47: return "Volume flow ext. m³/min";

    case 0x48: return "Volume flow ext. mm³/s";
    case 0x49: return "Volume flow ext. 10⁻⁸ m³/s";
    case 0x4A: return "Volume flow ext. 10⁻⁷ m³/s";
    case 0x4B: return "Volume flow ext. cm³/s";
    case 0x4C: return "Volume flow ext. 10⁻⁵ m³/s";
    case 0x4D: return "Volume flow ext. 10⁻⁴ m³/s";
    case 0x4E: return "Volume flow ext. l/s";
    case 0x4F: return "Volume flow ext. 10⁻² m³/s";

    case 0x50: return "Mass g/h";
    case 0x51: return "Mass 10⁻² kg/h";
    case 0x52: return "Mass 10⁻¹ kg/h";
    case 0x53: return "Mass kg/h";
    case 0x54: return "Mass 10¹ kg/h";
    case 0x55: return "Mass 10² kg/h";
    case 0x56: return "Mass t/h";
    case 0x57: return "Mass 10⁴ kg/h";

    case 0x58: return "Flow temperature 10⁻³ °C";
    case 0x59: return "Flow temperature 10⁻² °C";
    case 0x5A: return "Flow temperature 10⁻¹ °C";
    case 0x5B: return "Flow temperature °C";

    case 0x5C: return "Return temperature 10⁻³ °C";
    case 0x5D: return "Return temperature 10⁻² °C";
    case 0x5E: return "Return temperature 10⁻¹ °C";
    case 0x5F: return "Return temperature °C";

    case 0x60: return "Temperature difference mK";
    case 0x61: return "Temperature difference 10⁻² K";
    case 0x62: return "Temperature difference 10⁻¹ K";
    case 0x63: return "Temperature difference K";

    case 0x64: return "External temperature 10⁻³ °C";
    case 0x65: return "External temperature 10⁻² °C";
    case 0x66: return "External temperature 10⁻¹ °C";
    case 0x67: return "External temperature °C";

    case 0x68: return "Pressure mbar";
    case 0x69: return "Pressure 10⁻² bar";
    case 0x6A: return "Pressure 10⁻1 bar";
    case 0x6B: return "Pressure bar";

    case 0x6C: return "Date type G";
    case 0x6D: return "Date and time type";

    case 0x6E: return "Units for H.C.A.";
    case 0x6F: return "Reserved";

    case 0x70: return "Averaging duration seconds";
    case 0x71: return "Averaging duration minutes";
    case 0x72: return "Averaging duration hours";
    case 0x73: return "Averaging duration days";

    case 0x74: return "Actuality duration seconds";
    case 0x75: return "Actuality duration minutes";
    case 0x76: return "Actuality duration hours";
    case 0x77: return "Actuality duration days";

    case 0x78: return "Fabrication no";
    case 0x79: return "Enhanced identification";

    case 0x7C: return "VIF in following string (length in first byte)";
    case 0x7E: return "Any VIF";
    case 0x7F: return "Manufacturer specific";
    default: return "?";
    }
}

double vifScale(int vif)
{
    int t = vif & 0x7f;

    switch (t) {
        // wmbusmeters always returns enery as kwh
    case 0x00: return 1000000.0; // Energy mWh
    case 0x01: return 100000.0;  // Energy 10⁻² Wh
    case 0x02: return 10000.0;   // Energy 10⁻¹ Wh
    case 0x03: return 1000.0;    // Energy Wh
    case 0x04: return 100.0;     // Energy 10¹ Wh
    case 0x05: return 10.0;      // Energy 10² Wh
    case 0x06: return 1.0;       // Energy kWh
    case 0x07: return 0.1;       // Energy 10⁴ Wh

        // or wmbusmeters always returns energy as MJ
    case 0x08: return 1000000.0; // Energy J
    case 0x09: return 100000.0;  // Energy 10¹ J
    case 0x0A: return 10000.0;   // Energy 10² J
    case 0x0B: return 1000.0;    // Energy kJ
    case 0x0C: return 100.0;     // Energy 10⁴ J
    case 0x0D: return 10.0;      // Energy 10⁵ J
    case 0x0E: return 1.0;       // Energy MJ
    case 0x0F: return 0.1;       // Energy 10⁷ J

        // wmbusmeters always returns volume as m3
    case 0x10: return 1000000.0; // Volume cm³
    case 0x11: return 100000.0; // Volume 10⁻⁵ m³
    case 0x12: return 10000.0; // Volume 10⁻⁴ m³
    case 0x13: return 1000.0; // Volume l
    case 0x14: return 100.0; // Volume 10⁻² m³
    case 0x15: return 10.0; // Volume 10⁻¹ m³
    case 0x16: return 1.0; // Volume m³
    case 0x17: return 0.1; // Volume 10¹ m³

        // wmbusmeters always returns weight in kg
    case 0x18: return 1000.0; // Mass g
    case 0x19: return 100.0;  // Mass 10⁻² kg
    case 0x1A: return 10.0;   // Mass 10⁻¹ kg
    case 0x1B: return 1.0;    // Mass kg
    case 0x1C: return 0.1;    // Mass 10¹ kg
    case 0x1D: return 0.01;   // Mass 10² kg
    case 0x1E: return 0.001;  // Mass t
    case 0x1F: return 0.0001; // Mass 10⁴ kg

        // wmbusmeters always returns time in hours
    case 0x20: return 3600.0;     // On time seconds
    case 0x21: return 60.0;       // On time minutes
    case 0x22: return 1.0;        // On time hours
    case 0x23: return (1.0/24.0); // On time days

    case 0x24: return 3600.0;     // Operating time seconds
    case 0x25: return 60.0;       // Operating time minutes
    case 0x26: return 1.0;        // Operating time hours
    case 0x27: return (1.0/24.0); // Operating time days

        // wmbusmeters always returns power in kw
    case 0x28: return 1000000.0; // Power mW
    case 0x29: return 100000.0; // Power 10⁻² W
    case 0x2A: return 10000.0; // Power 10⁻¹ W
    case 0x2B: return 1000.0; // Power W
    case 0x2C: return 100.0; // Power 10¹ W
    case 0x2D: return 10.0; // Power 10² W
    case 0x2E: return 1.0; // Power kW
    case 0x2F: return 0.1; // Power 10⁴ W

        // or wmbusmeters always returns power in MJh
    case 0x30: return 1000000.0; // Power J/h
    case 0x31: return 100000.0; // Power 10¹ J/h
    case 0x32: return 10000.0; // Power 10² J/h
    case 0x33: return 1000.0; // Power kJ/h
    case 0x34: return 100.0; // Power 10⁴ J/h
    case 0x35: return 10.0; // Power 10⁵ J/h
    case 0x36: return 1.0; // Power MJ/h
    case 0x37: return 0.1; // Power 10⁷ J/h

        // wmbusmeters always returns volume flow in m3h
    case 0x38: return 1000000.0; // Volume flow cm³/h
    case 0x39: return 100000.0; // Volume flow 10⁻⁵ m³/h
    case 0x3A: return 10000.0; // Volume flow 10⁻⁴ m³/h
    case 0x3B: return 1000.0; // Volume flow l/h
    case 0x3C: return 100.0; // Volume flow 10⁻² m³/h
    case 0x3D: return 10.0; // Volume flow 10⁻¹ m³/h
    case 0x3E: return 1.0; // Volume flow m³/h
    case 0x3F: return 0.1; // Volume flow 10¹ m³/h

        // wmbusmeters always returns volume flow in m3h
    case 0x40: return 600000000.0; // Volume flow ext. 10⁻⁷ m³/min
    case 0x41: return 60000000.0; // Volume flow ext. cm³/min
    case 0x42: return 6000000.0; // Volume flow ext. 10⁻⁵ m³/min
    case 0x43: return 600000.0; // Volume flow ext. 10⁻⁴ m³/min
    case 0x44: return 60000.0; // Volume flow ext. l/min
    case 0x45: return 6000.0; // Volume flow ext. 10⁻² m³/min
    case 0x46: return 600.0; // Volume flow ext. 10⁻¹ m³/min
    case 0x47: return 60.0; // Volume flow ext. m³/min

        // this flow numbers will be small in the m3h unit, but it
        // does not matter since double stores the scale factor in its exponent.
    case 0x48: return 1000000000.0*3600; // Volume flow ext. mm³/s
    case 0x49: return 100000000.0*3600; // Volume flow ext. 10⁻⁸ m³/s
    case 0x4A: return 10000000.0*3600; // Volume flow ext. 10⁻⁷ m³/s
    case 0x4B: return 1000000.0*3600; // Volume flow ext. cm³/s
    case 0x4C: return 100000.0*3600; // Volume flow ext. 10⁻⁵ m³/s
    case 0x4D: return 10000.0*3600; // Volume flow ext. 10⁻⁴ m³/s
    case 0x4E: return 1000.0*3600; // Volume flow ext. l/s
    case 0x4F: return 100.0*3600; // Volume flow ext. 10⁻² m³/s

        // wmbusmeters always returns mass flow as kgh
    case 0x50: return 1000.0; // Mass g/h
    case 0x51: return 100.0; // Mass 10⁻² kg/h
    case 0x52: return 10.0; // Mass 10⁻¹ kg/h
    case 0x53: return 1.0; // Mass kg/h
    case 0x54: return 0.1; // Mass 10¹ kg/h
    case 0x55: return 0.01; // Mass 10² kg/h
    case 0x56: return 0.001; // Mass t/h
    case 0x57: return 0.0001; // Mass 10⁴ kg/h

        // wmbusmeters always returns temperature in °C
    case 0x58: return 1000.0; // Flow temperature 10⁻³ °C
    case 0x59: return 100.0; // Flow temperature 10⁻² °C
    case 0x5A: return 10.0; // Flow temperature 10⁻¹ °C
    case 0x5B: return 1.0; // Flow temperature °C

        // wmbusmeters always returns temperature in c
    case 0x5C: return 1000.0;  // Return temperature 10⁻³ °C
    case 0x5D: return 100.0; // Return temperature 10⁻² °C
    case 0x5E: return 10.0; // Return temperature 10⁻¹ °C
    case 0x5F: return 1.0; // Return temperature °C

        // or if Kelvin is used as a temperature, in K
        // what kind of meter cares about -273.15 °C
        // a flow pump for liquid helium perhaps?
    case 0x60: return 1000.0; // Temperature difference mK
    case 0x61: return 100.0; // Temperature difference 10⁻² K
    case 0x62: return 10.0; // Temperature difference 10⁻¹ K
    case 0x63: return 1.0; // Temperature difference K

        // wmbusmeters always returns temperature in c
    case 0x64: return 1000.0; // External temperature 10⁻³ °C
    case 0x65: return 100.0; // External temperature 10⁻² °C
    case 0x66: return 10.0; // External temperature 10⁻¹ °C
    case 0x67: return 1.0; // External temperature °C

        // wmbusmeters always returns pressure in bar
    case 0x68: return 1000.0; // Pressure mbar
    case 0x69: return 100.0; // Pressure 10⁻² bar
    case 0x6A: return 10.0; // Pressure 10⁻1 bar
    case 0x6B: return 1.0; // Pressure bar

    case 0x6C: warning("(wmbus) warning: do not scale a date type!\n"); return -1.0; // Date type G
    case 0x6E: return 1.0; // Units for H.C.A. are never scaled
    case 0x6F: warning("(wmbus) warning: do not scale a reserved type!\n"); return -1.0; // Reserved

        // wmbusmeters always returns time in hours
    case 0x70: return 3600.0; // Averaging duration seconds
    case 0x71: return 60.0; // Averaging duration minutes
    case 0x72: return 1.0; // Averaging duration hours
    case 0x73: return (1.0/24.0); // Averaging duration days

    case 0x74: return 3600.0; // Actuality duration seconds
    case 0x75: return 60.0; // Actuality duration minutes
    case 0x76: return 1.0; // Actuality duration hours
    case 0x77: return (1.0/24.0); // Actuality duration days

    case 0x78: // Fabrication no
    case 0x79: // Enhanced identification
    case 0x80: // Address

    case 0x7C: // VIF in following string (length in first byte)
    case 0x7E: // Any VIF
    case 0x7F: // Manufacturer specific

    default: warning("(wmbus) warning: type %d cannot be scaled!\n", t);
        return -1;
    }
}

string vifKey(int vif)
{
    int t = vif & 0x7f;

    switch (t) {

    case 0x00:
    case 0x01:
    case 0x02:
    case 0x03:
    case 0x04:
    case 0x05:
    case 0x06:
    case 0x07: return "energy";

    case 0x08:
    case 0x09:
    case 0x0A:
    case 0x0B:
    case 0x0C:
    case 0x0D:
    case 0x0E:
    case 0x0F: return "energy";

    case 0x10:
    case 0x11:
    case 0x12:
    case 0x13:
    case 0x14:
    case 0x15:
    case 0x16:
    case 0x17: return "volume";

    case 0x18:
    case 0x19:
    case 0x1A:
    case 0x1B:
    case 0x1C:
    case 0x1D:
    case 0x1E:
    case 0x1F: return "mass";

    case 0x20:
    case 0x21:
    case 0x22:
    case 0x23: return "on_time";

    case 0x24:
    case 0x25:
    case 0x26:
    case 0x27: return "operating_time";

    case 0x28:
    case 0x29:
    case 0x2A:
    case 0x2B:
    case 0x2C:
    case 0x2D:
    case 0x2E:
    case 0x2F: return "power";

    case 0x30:
    case 0x31:
    case 0x32:
    case 0x33:
    case 0x34:
    case 0x35:
    case 0x36:
    case 0x37: return "power";

    case 0x38:
    case 0x39:
    case 0x3A:
    case 0x3B:
    case 0x3C:
    case 0x3D:
    case 0x3E:
    case 0x3F: return "volume_flow";

    case 0x40:
    case 0x41:
    case 0x42:
    case 0x43:
    case 0x44:
    case 0x45:
    case 0x46:
    case 0x47: return "volume_flow_ext";

    case 0x48:
    case 0x49:
    case 0x4A:
    case 0x4B:
    case 0x4C:
    case 0x4D:
    case 0x4E:
    case 0x4F: return "volume_flow_ext";

    case 0x50:
    case 0x51:
    case 0x52:
    case 0x53:
    case 0x54:
    case 0x55:
    case 0x56:
    case 0x57: return "mass_flow";

    case 0x58:
    case 0x59:
    case 0x5A:
    case 0x5B: return "flow_temperature";

    case 0x5C:
    case 0x5D:
    case 0x5E:
    case 0x5F: return "return_temperature";

    case 0x60:
    case 0x61:
    case 0x62:
    case 0x63: return "temperature_difference";

    case 0x64:
    case 0x65:
    case 0x66:
    case 0x67: return "external_temperature";

    case 0x68:
    case 0x69:
    case 0x6A:
    case 0x6B: return "pressure";

    case 0x6C: return "date"; // Date type G
    case 0x6E: return "hca"; // Units for H.C.A.
    case 0x6F: return "reserved"; // Reserved

    case 0x70:
    case 0x71:
    case 0x72:
    case 0x73: return "average_duration";

    case 0x74:
    case 0x75:
    case 0x76:
    case 0x77: return "actual_duration";

    case 0x78: return "fabrication_no"; // Fabrication no
    case 0x79: return "enhanced_identification"; // Enhanced identification

    case 0x7C: // VIF in following string (length in first byte)
    case 0x7E: // Any VIF
    case 0x7F: // Manufacturer specific

    default: warning("(wmbus) warning: generic type %d cannot be scaled!\n", t);
        return "unknown";
    }
}

string vifUnit(int vif)
{
    int t = vif & 0x7f;

    switch (t) {

    case 0x00:
    case 0x01:
    case 0x02:
    case 0x03:
    case 0x04:
    case 0x05:
    case 0x06:
    case 0x07: return "kwh";

    case 0x08:
    case 0x09:
    case 0x0A:
    case 0x0B:
    case 0x0C:
    case 0x0D:
    case 0x0E:
    case 0x0F: return "MJ";

    case 0x10:
    case 0x11:
    case 0x12:
    case 0x13:
    case 0x14:
    case 0x15:
    case 0x16:
    case 0x17: return "m3";

    case 0x18:
    case 0x19:
    case 0x1A:
    case 0x1B:
    case 0x1C:
    case 0x1D:
    case 0x1E:
    case 0x1F: return "kg";

    case 0x20:
    case 0x21:
    case 0x22:
    case 0x23:
    case 0x24:
    case 0x25:
    case 0x26:
    case 0x27: return "h";

    case 0x28:
    case 0x29:
    case 0x2A:
    case 0x2B:
    case 0x2C:
    case 0x2D:
    case 0x2E:
    case 0x2F: return "kw";

    case 0x30:
    case 0x31:
    case 0x32:
    case 0x33:
    case 0x34:
    case 0x35:
    case 0x36:
    case 0x37: return "MJ";

    case 0x38:
    case 0x39:
    case 0x3A:
    case 0x3B:
    case 0x3C:
    case 0x3D:
    case 0x3E:
    case 0x3F: return "m3/h";

    case 0x40:
    case 0x41:
    case 0x42:
    case 0x43:
    case 0x44:
    case 0x45:
    case 0x46:
    case 0x47: return "m3/h";

    case 0x48:
    case 0x49:
    case 0x4A:
    case 0x4B:
    case 0x4C:
    case 0x4D:
    case 0x4E:
    case 0x4F: return "m3/h";

    case 0x50:
    case 0x51:
    case 0x52:
    case 0x53:
    case 0x54:
    case 0x55:
    case 0x56:
    case 0x57: return "kg/h";

    case 0x58:
    case 0x59:
    case 0x5A:
    case 0x5B: return "c";

    case 0x5C:
    case 0x5D:
    case 0x5E:
    case 0x5F: return "c";

    case 0x60:
    case 0x61:
    case 0x62:
    case 0x63: return "k";

    case 0x64:
    case 0x65:
    case 0x66:
    case 0x67: return "c";

    case 0x68:
    case 0x69:
    case 0x6A:
    case 0x6B: return "bar";

    case 0x6C: return ""; // Date type G
    case 0x6D: return ""; // ??
    case 0x6E: return ""; // Units for H.C.A.
    case 0x6F: return ""; // Reserved

    case 0x70:
    case 0x71:
    case 0x72:
    case 0x73: return "h";

    case 0x74:
    case 0x75:
    case 0x76:
    case 0x77: return "h";

    case 0x78: return ""; // Fabrication no
    case 0x79: return ""; // Enhanced identification

    case 0x7C: // VIF in following string (length in first byte)
    case 0x7E: // Any VIF
    case 0x7F: // Manufacturer specific

    default: warning("(wmbus) warning: generic type %d cannot be scaled!\n", t);
        return "unknown";
    }
}

const char *timeNN(int nn) {
    switch (nn) {
    case 0: return "second(s)";
    case 1: return "minute(s)";
    case 2: return "hour(s)";
    case 3: return "day(s)";
    }
    return "?";
}

const char *timePP(int nn) {
    switch (nn) {
    case 0: return "hour(s)";
    case 1: return "day(s)";
    case 2: return "month(s)";
    case 3: return "year(s)";
    }
    return "?";
}

string vif_FD_ExtensionType(uchar dif, uchar vif, uchar vife)
{
    if ((vife & 0x7c) == 0x00) {
        int nn = vife & 0x03;
        string s;
        strprintf(s, "Credit of 10^%d of the nominal local legal currency units", nn-3);
        return s;
    }

    if ((vife & 0x7c) == 0x04) {
        int nn = vife & 0x03;
        string s;
        strprintf(s, "Debit of 10^%d of the nominal local legal currency units", nn-3);
        return s;
    }

    if ((vife & 0x7f) == 0x08) {
        return "Access Number (transmission count)";
    }

    if ((vife & 0x7f) == 0x09) {
        return "Medium (as in fixed header)";
    }

    if ((vife & 0x7f) == 0x0a) {
        return "Manufacturer (as in fixed header)";
    }

    if ((vife & 0x7f) == 0x0b) {
        return "Parameter set identification";
    }

    if ((vife & 0x7f) == 0x0c) {
        return "Model/Version";
    }

    if ((vife & 0x7f) == 0x0d) {
        return "Hardware version #";
    }

    if ((vife & 0x7f) == 0x0e) {
        return "Firmware version #";
    }

    if ((vife & 0x7f) == 0x0f) {
        return "Software version #";
    }

    if ((vife & 0x7f) == 0x10) {
        return "Customer location";
    }

    if ((vife & 0x7f) == 0x11) {
        return "Customer";
    }

    if ((vife & 0x7f) == 0x12) {
        return "Access Code User";
    }

    if ((vife & 0x7f) == 0x13) {
        return "Access Code Operator";
    }

    if ((vife & 0x7f) == 0x14) {
        return "Access Code System Operator";
    }

    if ((vife & 0x7f) == 0x15) {
        return "Access Code Developer";
    }

    if ((vife & 0x7f) == 0x16) {
        return "Password";
    }

    if ((vife & 0x7f) == 0x17) {
        return "Error flags (binary)";
    }

    if ((vife & 0x7f) == 0x18) {
        return "Error mask";
    }

    if ((vife & 0x7f) == 0x19) {
        return "Reserved";
    }

    if ((vife & 0x7f) == 0x1a) {
        return "Digital Output (binary)";
    }

    if ((vife & 0x7f) == 0x1b) {
        return "Digital Input (binary)";
    }

    if ((vife & 0x7f) == 0x1c) {
        return "Baudrate [Baud]";
    }

    if ((vife & 0x7f) == 0x1d) {
        return "Response delay time [bittimes]";
    }

    if ((vife & 0x7f) == 0x1e) {
        return "Retry";
    }

    if ((vife & 0x7f) == 0x1f) {
        return "Reserved";
    }

    if ((vife & 0x7f) == 0x20) {
        return "First storage # for cyclic storage";
    }

    if ((vife & 0x7f) == 0x21) {
        return "Last storage # for cyclic storage";
    }

    if ((vife & 0x7f) == 0x22) {
        return "Size of storage block";
    }

    if ((vife & 0x7f) == 0x23) {
        return "Reserved";
    }

    if ((vife & 0x7c) == 0x24) {
        int nn = vife & 0x03;
        string s;
        strprintf(s, "Storage interval [%s]", timeNN(nn));
        return s;
    }

    if ((vife & 0x7f) == 0x28) {
        return "Storage interval month(s)";
    }

    if ((vife & 0x7f) == 0x29) {
        return "Storage interval year(s)";
    }

    if ((vife & 0x7f) == 0x2a) {
        return "Reserved";
    }

    if ((vife & 0x7f) == 0x2b) {
        return "Reserved";
    }

    if ((vife & 0x7c) == 0x2c) {
        int nn = vife & 0x03;
        string s;
        strprintf(s, "Duration since last readout [%s]", timeNN(nn));
        return s;
    }

    if ((vife & 0x7f) == 0x30) {
        return "Start (date/time) of tariff";
    }

    if ((vife & 0x7c) == 0x30) {
        int nn = vife & 0x03;
        string s;
        // nn == 0 (seconds) is not expected here! According to m-bus spec.
        strprintf(s, "Duration of tariff [%s]", timeNN(nn));
        return s;
    }

    if ((vife & 0x7c) == 0x34) {
        int nn = vife & 0x03;
        string s;
        strprintf(s, "Period of tariff [%s]", timeNN(nn));
        return s;
    }

    if ((vife & 0x7f) == 0x38) {
        return "Period of tariff months(s)";
    }

    if ((vife & 0x7f) == 0x39) {
        return "Period of tariff year(s)";
    }

    if ((vife & 0x7f) == 0x3a) {
        return "Dimensionless / no VIF";
    }

    if ((vife & 0x7f) == 0x3b) {
        return "Reserved";
    }

    if ((vife & 0x7c) == 0x3c) {
        // int xx = vife & 0x03;
        return "Reserved";
    }

    if ((vife & 0x70) == 0x40) {
        int nnnn = vife & 0x0f;
        string s;
        strprintf(s, "10^%d Volts", nnnn-9);
        return s;
    }

    if ((vife & 0x70) == 0x50) {
        int nnnn = vife & 0x0f;
        string s;
        strprintf(s, "10^%d Ampere", nnnn-12);
    }

    if ((vife & 0x7f) == 0x60) {
        return "Reset counter";
    }

    if ((vife & 0x7f) == 0x61) {
        return "Cumulation counter";
    }

    if ((vife & 0x7f) == 0x62) {
        return "Control signal";
    }

    if ((vife & 0x7f) == 0x63) {
        return "Day of week";
    }

    if ((vife & 0x7f) == 0x64) {
        return "Week number";
    }

    if ((vife & 0x7f) == 0x65) {
        return "Time point of day change";
    }

    if ((vife & 0x7f) == 0x66) {
        return "State of parameter activation";
    }

    if ((vife & 0x7f) == 0x67) {
        return "Special supplier information";
    }

    if ((vife & 0x7c) == 0x68) {
        int pp = vife & 0x03;
        string s;
        strprintf(s, "Duration since last cumulation [%s]", timePP(pp));
        return s;
    }

    if ((vife & 0x7c) == 0x6c) {
        int pp = vife & 0x03;
        string s;
        strprintf(s, "Operating time battery [%s]", timePP(pp));
        return s;
    }

    if ((vife & 0x7f) == 0x70) {
        return "Date and time of battery change";
    }

    if ((vife & 0x7f) >= 0x71) {
        return "Reserved";
    }
    return "?";
}

string vif_FB_ExtensionType(uchar dif, uchar vif, uchar vife)
{
    if ((vife & 0x7e) == 0x00) {
        int n = vife & 0x01;
        string s;
        strprintf(s, "10^%d MWh", n-1);
        return s;
    }

    if (((vife & 0x7e) == 0x02) ||
        ((vife & 0x7c) == 0x04)) {
        return "Reserved";
    }

    if ((vife & 0x7e) == 0x08) {
        int n = vife & 0x01;
        string s;
        strprintf(s, "10^%d GJ", n-1);
        return s;
    }

    if ((vife & 0x7e) == 0x0a ||
        (vife & 0x7c) == 0x0c) {
        return "Reserved";
    }

    if ((vife & 0x7e) == 0x10) {
        int n = vife & 0x01;
        string s;
        strprintf(s, "10^%d m3", n+2);
        return s;
    }

    if ((vife & 0x7e) == 0x12 ||
        (vife & 0x7c) == 0x14) {
        return "Reserved";
    }

    if ((vife & 0x7e) == 0x18) {
        int n = vife & 0x01;
        string s;
        strprintf(s, "10^%d ton", n+2);
        return s;
    }

    if ( (vif & 0x7e) >= 0x1a && (vif & 0x7e) <= 0x20) {
        return "Reserved";
    }

    if ((vife & 0x7f) == 0x21) {
        return "0.1 feet^3";
    }

    if ((vife & 0x7f) == 0x22) {
        return "0.1 american gallon";
    }

    if ((vife & 0x7f) == 0x23) {
        return "american gallon";
    }

    if ((vife & 0x7f) == 0x24) {
        return "0.001 american gallon/min";
    }

    if ((vife & 0x7f) == 0x25) {
        return "american gallon/min";
    }

    if ((vife & 0x7f) == 0x26) {
        return "american gallon/h";
    }

    if ((vife & 0x7f) == 0x27) {
        return "Reserved";
    }

    if ((vife & 0x7f) == 0x20) {
        return "Volume feet";
    }

    if ((vife & 0x7f) == 0x21) {
        return "Volume 0.1 feet";
    }

    if ((vife & 0x7e) == 0x28) {
        // Come again? A unit of 1MW...do they intend to use m-bus to track the
        // output from a nuclear power plant?
        int n = vife & 0x01;
        string s;
        strprintf(s, "10^%d MW", n-1);
        return s;
    }

    if ((vife & 0x7f) == 0x29 ||
        (vife & 0x7c) == 0x2c) {
        return "Reserved";
    }

    if ((vife & 0x7e) == 0x30) {
        int n = vife & 0x01;
        string s;
        strprintf(s, "10^%d GJ/h", n-1);
        return s;
    }

    if ((vife & 0x7f) >= 0x32 && (vife & 0x7c) <= 0x57) {
        return "Reserved";
    }

    if ((vife & 0x7c) == 0x58) {
        int nn = vife & 0x03;
        string s;
        strprintf(s, "Flow temperature 10^%d Fahrenheit", nn-3);
        return s;
    }

    if ((vife & 0x7c) == 0x5c) {
        int nn = vife & 0x03;
        string s;
        strprintf(s, "Return temperature 10^%d Fahrenheit", nn-3);
        return s;
    }

    if ((vife & 0x7c) == 0x60) {
        int nn = vife & 0x03;
        string s;
        strprintf(s, "Temperature difference 10^%d Fahrenheit", nn-3);
        return s;
    }

    if ((vife & 0x7c) == 0x64) {
        int nn = vife & 0x03;
        string s;
        strprintf(s, "External temperature 10^%d Fahrenheit", nn-3);
        return s;
    }

    if ((vife & 0x78) == 0x68) {
        return "Reserved";
    }

    if ((vife & 0x7c) == 0x70) {
        int nn = vife & 0x03;
        string s;
        strprintf(s, "Cold / Warm Temperature Limit 10^%d Fahrenheit", nn-3);
        return s;
    }

    if ((vife & 0x7c) == 0x74) {
        int nn = vife & 0x03;
        string s;
        strprintf(s, "Cold / Warm Temperature Limit 10^%d Celsius", nn-3);
        return s;
    }

    if ((vife & 0x78) == 0x78) {
        int nnn = vife & 0x07;
        string s;
        strprintf(s, "Cumulative count max power 10^%d W", nnn-3);
        return s;
    }

    return "?";
}

string vifeType(int dif, int vif, int vife)
{
    if (vif == 0xfb) {
        return vif_FB_ExtensionType(dif, vif, vife);
    }
    if (vif == 0xfd) {
        return vif_FD_ExtensionType(dif, vif, vife);
    }
    vife = vife & 0x7f; // Strip the bit signifying more vifes after this.
    if (vife == 0x1f) {
        return "Compact profile without register";
    }
    if (vife == 0x13) {
        return "Reverse compact profile without register";
    }
    if (vife == 0x1e) {
        return "Compact profile with register";
    }
    if (vife == 0x20) {
        return "per second";
    }
    if (vife == 0x21) {
        return "per minute";
    }
    if (vife == 0x22) {
        return "per hour";
    }
    if (vife == 0x23) {
        return "per day";
    }
    if (vife == 0x24) {
        return "per week";
    }
    if (vife == 0x25) {
        return "per month";
    }
    if (vife == 0x26) {
        return "per year";
    }
    if (vife == 0x27) {
        return "per revolution/measurement";
    }
    if (vife == 0x28) {
        return "incr per input pulse on input channel 0";
    }
    if (vife == 0x29) {
        return "incr per input pulse on input channel 1";
    }
    if (vife == 0x2a) {
        return "incr per output pulse on input channel 0";
    }
    if (vife == 0x2b) {
        return "incr per output pulse on input channel 1";
    }
    if (vife == 0x2c) {
        return "per litre";
    }
    if (vife == 0x2d) {
        return "per m3";
    }
    if (vife == 0x2e) {
        return "per kg";
    }
    if (vife == 0x2f) {
        return "per kelvin";
    }
    if (vife == 0x30) {
        return "per kWh";
    }
    if (vife == 0x31) {
        return "per GJ";
    }
    if (vife == 0x32) {
        return "per kW";
    }
    if (vife == 0x33) {
        return "per kelvin*litre";
    }
    if (vife == 0x34) {
        return "per volt";
    }
    if (vife == 0x35) {
        return "per ampere";
    }
    if (vife == 0x36) {
        return "multiplied by s";
    }
    if (vife == 0x37) {
        return "multiplied by s/V";
    }
    if (vife == 0x38) {
        return "multiplied by s/A";
    }
    if (vife == 0x39) {
        return "start date/time of a,b";
    }
    if (vife == 0x3a) {
        return "uncorrected meter unit";
    }
    if (vife == 0x3b) {
        return "forward flow";
    }
    if (vife == 0x3c) {
        return "backward flow";
    }
    if (vife == 0x3d) {
        return "reserved for non-metric unit systems";
    }
    if (vife == 0x3e) {
        return "value at base conditions c";
    }
    if (vife == 0x3f) {
        return "obis-declaration";
    }
    if (vife == 0x40) {
        return "obis-declaration";
    }
    if (vife == 0x40) {
        return "lower limit";
    }
    if (vife == 0x48) {
        return "upper limit";
    }
    if (vife == 0x41) {
        return "number of exceeds of lower limit";
    }
    if (vife == 0x49) {
        return "number of exceeds of upper limit";
    }
    if ((vife & 0x72) == 0x42) {
        string msg = "date/time of ";
        if (vife & 0x01) msg += "end ";
        else msg += "beginning ";
        msg +=" of ";
        if (vife & 0x04) msg += "last ";
        else msg += "first ";
        if (vife & 0x08) msg += "upper ";
        else msg += "lower ";
        msg += "limit exceed";
        return msg;
    }
    if ((vife & 0x70) == 0x50) {
        string msg = "duration of limit exceed ";
        if (vife & 0x04) msg += "last ";
        else msg += "first ";
        if (vife & 0x08) msg += "upper ";
        else msg += "lower ";
        int nn = vife & 0x03;
        msg += " is "+to_string(nn);
        return msg;
    }
    if ((vife & 0x78) == 0x60) {
        string msg = "duration of a,b ";
        if (vife & 0x04) msg += "last ";
        else msg += "first ";
        int nn = vife & 0x03;
        msg += " is "+to_string(nn);
        return msg;
    }
    if ((vife & 0x7B) == 0x68) {
        string msg = "value during ";
        if (vife & 0x04) msg += "upper ";
        else msg += "lower ";
        msg += "limit exceed";
        return msg;
    }
    if (vife == 0x69) {
        return "leakage values";
    }
    if (vife == 0x6d) {
        return "overflow values";
    }
    if ((vife & 0x7a) == 0x6a) {
        string msg = "date/time of a: ";
        if (vife & 0x01) msg += "end ";
        else msg += "beginning ";
        msg +=" of ";
        if (vife & 0x04) msg += "last ";
        else msg += "first ";
        if (vife & 0x08) msg += "upper ";
        else msg += "lower ";
        return msg;
    }
    if ((vife & 0x78) == 0x70) {
        int nnn = vife & 0x07;
        return "multiplicative correction factor: 10^"+to_string(nnn-6);
    }
    if ((vife & 0x78) == 0x78) {
        int nn = vife & 0x03;
        return "additive correction constant: unit of VIF * 10^"+to_string(nn-3);
    }
    if (vife == 0x7c) {
        return "extension of combinable vife";
    }
    if (vife == 0x7d) {
        return "multiplicative correction factor for value";
    }
    if (vife == 0x7e) {
        return "future value";
    }
    if (vif == 0x7f) {
        return "manufacturer specific";
    }
    return "?";
}

double toDoubleFromBytes(vector<uchar> &bytes, int len) {
    double d = 0;
    for (int i=0; i<len; ++i) {
        double x = bytes[i];
        d += x*(256^i);
    }
    return d;
}

double toDoubleFromBCD(vector<uchar> &bytes, int len) {
    double d = 0;
    for (int i=0; i<len; ++i) {
        double x = bytes[i]&0xf;
        d += x*(10^(i*2));
        double xx = bytes[i]>>4;
        d += xx*(10^(1+i*2));
    }
    return d;
}

double dataAsDouble(int dif, int vif, int vife, string data)
{
    vector<uchar> bytes;
    hex2bin(data, &bytes);

    int t = dif & 0x0f;
    switch (t) {
    case 0x0: return 0.0;
    case 0x1: return toDoubleFromBytes(bytes, 1);
    case 0x2: return toDoubleFromBytes(bytes, 2);
    case 0x3: return toDoubleFromBytes(bytes, 3);
    case 0x4: return toDoubleFromBytes(bytes, 4);
    case 0x5: return -1;  //  How is REAL stored?
    case 0x6: return toDoubleFromBytes(bytes, 6);
        // Note that for 64 bit data, storing it into a double might lose precision
        // since the mantissa is less than 64 bit. It is unlikely that anyone
        // really needs true 64 bit precision in their measurements from a physical meter though.
    case 0x7: return toDoubleFromBytes(bytes, 8);
    case 0x8: return -1; // Selection for Readout?
    case 0x9: return toDoubleFromBCD(bytes, 1);
    case 0xA: return toDoubleFromBCD(bytes, 2);
    case 0xB: return toDoubleFromBCD(bytes, 3);
    case 0xC: return toDoubleFromBCD(bytes, 4);
    case 0xD: return -1; // variable length
    case 0xE: return toDoubleFromBCD(bytes, 6);
    case 0xF: return -1; // Special Functions
    }
    return -1;
}

uint64_t dataAsUint64(int dif, int vif, int vife, string data)
{
    vector<uchar> bytes;
    hex2bin(data, &bytes);

    int t = dif & 0x0f;
    switch (t) {
    case 0x0: return 0.0;
    case 0x1: return toDoubleFromBytes(bytes, 1);
    case 0x2: return toDoubleFromBytes(bytes, 2);
    case 0x3: return toDoubleFromBytes(bytes, 3);
    case 0x4: return toDoubleFromBytes(bytes, 4);
    case 0x5: return -1;  //  How is REAL stored?
    case 0x6: return toDoubleFromBytes(bytes, 6);
        // Note that for 64 bit data, storing it into a double might lose precision
        // since the mantissa is less than 64 bit. It is unlikely that anyone
        // really needs true 64 bit precision in their measurements from a physical meter though.
    case 0x7: return toDoubleFromBytes(bytes, 8);
    case 0x8: return -1; // Selection for Readout?
    case 0x9: return toDoubleFromBCD(bytes, 1);
    case 0xA: return toDoubleFromBCD(bytes, 2);
    case 0xB: return toDoubleFromBCD(bytes, 3);
    case 0xC: return toDoubleFromBCD(bytes, 4);
    case 0xD: return -1; // variable length
    case 0xE: return toDoubleFromBCD(bytes, 6);
    case 0xF: return -1; // Special Functions
    }
    return -1;
}

string formatData(int dif, int vif, int vife, string data)
{
    string r;

    int t = vif & 0x7f;
    if (t >= 0 && t <= 0x77 && !(t >= 0x6c && t<=0x6f)) {
        // These are vif codes with an understandable key and unit.
        double val = dataAsDouble(dif, vif, vife, data);
        strprintf(r, "%d", val);
        return r;
    }

    return data;
}

string linkModeName(LinkMode link_mode)
{

    for (auto& s : link_modes_) {
        if (link_mode == s.mode) {
            return s.name;
        }
    }
    return "UnknownLinkMode";
}

string measurementTypeName(MeasurementType mt)
{
    switch (mt) {
    case MeasurementType::Instantaneous: return "instantaneous";
    case MeasurementType::Maximum: return "maximum";
    case MeasurementType::Minimum: return "minimum";
    case MeasurementType::AtError: return "aterror";
    case MeasurementType::Unknown: return "unknown";
    }
    assert(0);
}

WMBus::~WMBus() {
}

bool Telegram::findFormatBytesFromKnownMeterSignatures(vector<uchar> *format_bytes)
{
    bool ok = true;
    if (format_signature == 0xa8ed)
    {
        hex2bin("02FF2004134413615B6167", format_bytes);
        debug("(wmbus) using hard coded format for hash a8ed\n");
    }
    else if (format_signature == 0xc412)
    {
        hex2bin("02FF20041392013BA1015B8101E7FF0F", format_bytes);
        debug("(wmbus) using hard coded format for hash c412\n");
    }
    else if (format_signature == 0x61eb)
    {
        hex2bin("02FF2004134413A1015B8101E7FF0F", format_bytes);
        debug("(wmbus) using hard coded format for hash 61eb\n");
    }
    else if (format_signature == 0xd2f7)
    {
        hex2bin("02FF2004134413615B5167", format_bytes);
        debug("(wmbus) using hard coded format for hash d2f7\n");
    }
    else if (format_signature == 0xdd34)
    {
        hex2bin("02FF2004134413", format_bytes);
        debug("(wmbus) using hard coded format for hash dd34\n");
    }
    else
    {
        ok = false;
    }
    return ok;
}

WMBusCommonImplementation::~WMBusCommonImplementation()
{
    manager_->listenTo(this->serial(), NULL);
    manager_->onDisappear(this->serial(), NULL);
    debug("(wmbus) deleted %s\n", toString(type()));
}

WMBusCommonImplementation::WMBusCommonImplementation(WMBusDeviceType t,
                                                     shared_ptr<SerialCommunicationManager> manager,
                                                     shared_ptr<SerialDevice> serial)
    : manager_(manager),
      is_working_(true),
      type_(t),
      serial_(serial),
      command_wait_("command_wait")
{
    // Initialize timeout from now.
    last_received_ = time(NULL);
    last_reset_ = time(NULL);
    manager_->listenTo(this->serial(),call(this,processSerialData));
    manager_->onDisappear(this->serial(),call(this,disconnectedFromDevice));
}

WMBusDeviceType WMBusCommonImplementation::type()
{
    return type_;
}

void WMBusCommonImplementation::onTelegram(function<bool(vector<uchar>)> cb)
{
    telegram_listeners_.push_back(cb);
}

bool WMBusCommonImplementation::handleTelegram(vector<uchar> frame)
{
    bool handled = false;
    last_received_ = time(NULL);

    for (auto f : telegram_listeners_)
    {
        if (f)
        {
            bool h = f(frame);
            if (h) handled = true;
        }
    }

    return handled;
}

void WMBusCommonImplementation::protocolErrorDetected()
{
    protocol_error_count_++;
}

void WMBusCommonImplementation::resetProtocolErrorCount()
{
    protocol_error_count_ = 0;
}

void WMBusCommonImplementation::setLinkModes(LinkModeSet lms)
{
    link_modes_ = lms;
    deviceSetLinkModes(lms);
    link_modes_configured_ = true;
}

bool WMBusCommonImplementation::areLinkModesConfigured()
{
    return link_modes_configured_;
}

LinkModeSet WMBusCommonImplementation::protectedGetLinkModes()
{
    return link_modes_;
}

bool WMBusCommonImplementation::reset()
{
    last_reset_ = time(NULL);
    bool resetting = false;
    if (serial())
    {
        if (serial()->opened() && serial()->working())
        {
            // This is a reset, not an init. Close the serial device.
            resetting = true;
            serial()->resetInitiated();
            serial()->close();
            // Give the device 3 seconds to shut down properly.
            usleep(3000*1000);
        }

        AccessCheck rc = serial()->open(false);

        if (rc != AccessCheck::AccessOK)
        {
            // Ouch....
            return false;
        }
    }

    // Invoke any other device specific resets for this device.
    deviceReset();

    if (resetting) serial()->resetCompleted();

    // If init, then no link modes are configured.
    // If reset, re-initialize the link modes.
    if (areLinkModesConfigured())
    {
        deviceSetLinkModes(protectedGetLinkModes());
    }

    return true;
}

void WMBusCommonImplementation::disconnectedFromDevice()
{
    if (is_working_)
    {
        debug("(wmbus) disconnected %s %s\n", device().c_str(), toString(type()));
        is_working_ = false;
    }
}

bool WMBusCommonImplementation::isWorking()
{
    return is_working_;
}

void WMBusCommonImplementation::checkStatus()
{
    trace("[ALARM] check status\n");

    time_t since_last_reset = time(NULL) - last_reset_;
    if (reset_timeout_ > 1 &&
        since_last_reset > reset_timeout_ &&
        !serial()->checkIfDataIsPending() &&
        !serial()->readonly())
    {
        verbose("(wmbus) regular reset of %s %s\n", device().c_str(), toString(type()));
        bool ok = reset();
        if (ok) return;
        string msg;
        strprintf(msg, "failed regular reset of %s %s", device().c_str(), toString(type()));
        logAlarm("regular_reset", msg);
        return;
    }

    if (protocol_error_count_ >= 20)
    {
        string msg;
        strprintf(msg, "too many protocol errors(%d) resetting %s %s", protocol_error_count_, device().c_str(), toString(type()));
        logAlarm("device_failure", msg);
        bool ok = reset();
        if (ok)
        {
            warning("(wmbus) successfully reset wmbus device\n");
            resetProtocolErrorCount();
            return;
        }

        strprintf(msg, "failed to reset wmbus device %s %s exiting wmbusmeters", device().c_str(), toString(type()));
        logAlarm("device_failure", msg);
        manager_->stop();
        return;
    }

    time_t now = time(NULL);
    time_t then = now - timeout_;
    time_t since = now-last_received_;

    // If no timeout set, just return.
    if (timeout_ == 0) return;

    if (since < timeout_)
    {
        trace("[WMBUS] No timeout since=%d timeout=%d. All ok.\n", since, timeout_);
        return;
    }

    last_received_ = time(NULL);
    debug("(wmbus) updated_last received for %s (%s)\n", toString(type()), device().c_str());

    // The timeout has expired! But is the timeout expected because there should be no activity now?
    // Also, do not sound the alarm unless we actually have a possible timeout within the expected activity,
    // otherwise we will always get an alarm when we enter the expected activity period.
    if (!(isInsideTimePeriod(now, expected_activity_) &&
          isInsideTimePeriod(then, expected_activity_)))
    {
        trace("[WMBUS] hit timeout(%d s) but this is ok, since there is no expected activity.\n", timeout_);
        return;
    }

    // Ok, timeout has triggered for real! Deal with it!
    struct tm nowtm;
    localtime_r(&now, &nowtm);

    string nowtxt = strdatetime(&nowtm);

    string msg;
    strprintf(msg, "%d seconds of inactivity resetting %s %s "
              "(timeout %ds expected %s now %s)",
              since, device().c_str(), toString(type()),
              timeout_, expected_activity_.c_str(), nowtxt.c_str());

    logAlarm("inactivity", msg);

    bool ok = reset();
    if (ok)
    {
        warning("(wmbus) successfully reset wmbus device\n");
    }
    else
    {
        strprintf(msg, "failed to reset wmbus device %s %s exiting wmbusmeters", device().c_str(), toString(type()));
        logAlarm("device_failure", msg);
        manager_->stop();
    }
}

void WMBusCommonImplementation::setResetInterval(int seconds)
{
    reset_timeout_ = seconds;
}

void WMBusCommonImplementation::setTimeout(int seconds, string expected_activity)
{
    assert(seconds >= 0);

    timeout_ = seconds;
    if (expected_activity == "")
    {
        expected_activity = "mon-sun(00-23)";
    }
    expected_activity_ = expected_activity;
    if (seconds > 0)
    {
        debug("(wmbus) set timeout %s to \"%d\" with expected activity \"%s\"\n", toString(type_), timeout_, expected_activity_.c_str());
    }
    else
    {
        debug("(wmbus) no alarm (expected activity) for %s\n", toString(type_));
    }
}

bool WMBusCommonImplementation::waitForResponse()
{
    while (manager_->isRunning())
    {
        // 5 second timeout.
        trace("[IM871A] waitForResponse sem_wait command_wait_\n");
        command_wait_.wait();
        int rc = 0;
        trace("[IM871A] waitForResponse waited command_wait_\n");
        if (rc==0) break;
        if (rc==-1) {
            if (errno==EINTR) continue;
            if (errno==ETIMEDOUT) return false;
            break;
        }
    }
    return true;
}

int toInt(TPLSecurityMode tsm)
{
    switch (tsm) {

#define X(name,nr) case TPLSecurityMode::name : return nr;
LIST_OF_TPL_SECURITY_MODES
#undef X
    }

    return 16;
}

const char *toString(TPLSecurityMode tsm)
{
    switch (tsm) {

#define X(name,nr) case TPLSecurityMode::name : return #name;
LIST_OF_TPL_SECURITY_MODES
#undef X
    }

    return "Reserved";
}

TPLSecurityMode fromIntToTPLSecurityMode(int i)
{
    switch (i) {

#define X(name,nr) case nr: return TPLSecurityMode::name;
LIST_OF_TPL_SECURITY_MODES
#undef X
    }

    return TPLSecurityMode::SPECIFIC_16_31;
}

int toInt(ELLSecurityMode esm)
{
    switch (esm) {

#define X(name,nr) case ELLSecurityMode::name : return nr;
LIST_OF_ELL_SECURITY_MODES
#undef X
    }

    return 2;
}

const char *toString(ELLSecurityMode esm)
{
    switch (esm) {

#define X(name,nr) case ELLSecurityMode::name : return #name;
LIST_OF_ELL_SECURITY_MODES
#undef X
    }

    return "?";
}

ELLSecurityMode fromIntToELLSecurityMode(int i)
{
    switch (i) {

#define X(name,nr) case nr: return ELLSecurityMode::name;
LIST_OF_ELL_SECURITY_MODES
#undef X
    }

    return ELLSecurityMode::RESERVED;
}

void Telegram::extractMfctData(vector<uchar> *pl)
{
    pl->clear();
    if (mfct_0f_index == -1) return;

    vector<uchar>::iterator from = frame.begin()+header_size+mfct_0f_index;
    vector<uchar>::iterator to = frame.end()-suffix_size;
    pl->insert(pl->end(), from, to);
}

void Telegram::extractPayload(vector<uchar> *pl)
{
    pl->clear();
    vector<uchar>::iterator from = frame.begin()+header_size;
    vector<uchar>::iterator to = frame.end()-suffix_size;
    pl->insert(pl->end(), from, to);
}

void Telegram::extractFrame(vector<uchar> *fr)
{
    *fr = frame;
}

int toInt(AFLAuthenticationType aat)
{
    switch (aat) {

#define X(name,nr,len) case AFLAuthenticationType::name : return nr;
LIST_OF_AFL_AUTH_TYPES
#undef X
    }

    return 16;
}

int toLen(AFLAuthenticationType aat)
{
    switch (aat) {

#define X(name,nr,len) case AFLAuthenticationType::name : return len;
LIST_OF_AFL_AUTH_TYPES
#undef X
    }

    return 0;
}

const char *toString(AFLAuthenticationType tsm)
{
    switch (tsm) {

#define X(name,nr,len) case AFLAuthenticationType::name : return #name;
LIST_OF_AFL_AUTH_TYPES
#undef X
    }

    return "Reserved";
}

AFLAuthenticationType fromIntToAFLAuthenticationType(int i)
{
    switch (i) {
#define X(name,nr,len) case nr: return AFLAuthenticationType::name;
LIST_OF_AFL_AUTH_TYPES
#undef X
    }

    return AFLAuthenticationType::Reserved1;
}

AccessCheck findAndDetect(shared_ptr<SerialCommunicationManager> manager,
                          string *out_device,
                          function<AccessCheck(string,shared_ptr<SerialCommunicationManager>)> check,
                          string dongle_name,
                          string device_root)
{
    string dev = device_root;
    debug("(%s) exists? %s\n", dongle_name.c_str(), dev.c_str());
    AccessCheck ac = checkIfExistsAndSameGroup(dev);
    *out_device = dev;
    if (ac == AccessCheck::AccessOK)
    {
        debug("(%s) checking %s\n", dongle_name.c_str(), dev.c_str());
        AccessCheck rc = check(dev, manager);
        if (rc == AccessCheck::AccessOK) return AccessCheck::AccessOK;
    }

    if (ac == AccessCheck::NotSameGroup)
    {
        // Device exists, but you do not belong to its group!
        // This will short circuit testing for other devices.
        // But not being in the same group is such a problematic
        // situation, that we can stop early.
        return AccessCheck::NotSameGroup;
    }

    *out_device = "";
    // No device found!
    return AccessCheck::NotThere;
}

AccessCheck checkAccessAndDetect(shared_ptr<SerialCommunicationManager> manager,
                                 function<AccessCheck(string,shared_ptr<SerialCommunicationManager>)> check,
                                 string dongle_name,
                                 string device)
{
    debug("(%s) exists? %s\n", dongle_name.c_str(), device.c_str());
    AccessCheck ac = checkIfExistsAndSameGroup(device);
    if (ac == AccessCheck::AccessOK)
    {
        debug("(%s) checking %s\n", dongle_name.c_str(), device.c_str());
        AccessCheck rc = check(device, manager);
        if (rc == AccessCheck::AccessOK) return AccessCheck::AccessOK;
        return AccessCheck::NotThere;
    }
    if (ac == AccessCheck::NotSameGroup)
    {
        // Device exists, but you do not belong to its group!
        return AccessCheck::NotSameGroup;
    }

    // No device found!
    return AccessCheck::NotThere;
}

bool trimCRCsFrameFormatA(std::vector<uchar> &payload)
{
    if (payload.size() < 12) {
        debug("(wmbus) not enough bytes! expected at least 12 but got (%zu)!\n", payload.size());
        return false;
    }
    size_t len = payload.size();
    debugPayload("(wmbus) trimming frame A", payload);

    vector<uchar> out;

    uint16_t calc_crc = crc16_EN13757(&payload[0], 10);
    uint16_t check_crc = payload[10] << 8 | payload[11];

    if (calc_crc != check_crc)
    {
        debug("(wmbus) ff a dll crc first (calculated %04x) did not match (expected %04x) for bytes 0-%zu!\n", calc_crc, check_crc, 10);
        return false;
    }
    out.insert(out.end(), payload.begin(), payload.begin()+10);
    debug("(wmbus) ff a dll crc 0-%zu %04x ok\n", 10-1, calc_crc);

    size_t pos = 12;
    for (pos = 12; pos+18 <= len; pos += 18)
    {
        size_t to = pos+16;
        calc_crc = crc16_EN13757(&payload[pos], 16);
        check_crc = payload[to] << 8 | payload[to+1];
        if (calc_crc != check_crc)
        {
            debug("(wmbus) ff a dll crc mid (calculated %04x) did not match (expected %04x) for bytes %zu-%zu!\n",
                  calc_crc, check_crc, pos, to-1);
            return false;
        }
        out.insert(out.end(), payload.begin()+pos, payload.begin()+pos+16);
        debug("(wmbus) ff a dll crc mid %zu-%zu %04x ok\n", pos, to-1, calc_crc);
    }

    if (pos < len-2)
    {
        size_t tto = len-2;
        size_t blen = (tto-pos);
        calc_crc = crc16_EN13757(&payload[pos], blen);
        check_crc = payload[tto] << 8 | payload[tto+1];
        if (calc_crc != check_crc)
        {
            debug("(wmbus) ff a dll crc final (calculated %04x) did not match (expected %04x) for bytes %zu-%zu!\n",
                  calc_crc, check_crc, pos, tto-1);
            return false;
        }
        out.insert(out.end(), payload.begin()+pos, payload.begin()+tto);
        debug("(wmbus) ff a dll crc final %zu-%zu %04x ok\n", pos, tto-1, calc_crc);
    }

    out[0] = out.size()-1;
    size_t new_len = out[0]+1;
    size_t old_size = payload.size();
    payload = out;
    size_t new_size = payload.size();

    debug("(wmbus) trimmed %zu crc bytes from frame a and ignored %zu suffix bytes.\n", (len-new_len), (old_size-new_size)-(len-new_len));
    debugPayload("(wmbus) trimmed  frame A", payload);

    return true;
}

bool trimCRCsFrameFormatB(std::vector<uchar> &payload)
{
    if (payload.size() < 12) {
        debug("(wmbus) not enough bytes! expected at least 12 but got (%zu)!\n", payload.size());
        return false;
    }
    size_t len = payload.size();
    debugPayload("(wmbus) trimming frame B", payload);

    vector<uchar> out;
    size_t crc1_pos, crc2_pos;
    if (len <= 128)
    {
        crc1_pos = len-2;
        crc2_pos = 0;
    }
    else
    {
        crc1_pos = 126;
        crc2_pos = len-2;
    }

    uint16_t calc_crc = crc16_EN13757(&payload[0], crc1_pos);
    uint16_t check_crc = payload[crc1_pos] << 8 | payload[crc1_pos+1];

    if (calc_crc != check_crc)
    {
        debug("(wmbus) ff b dll crc (calculated %04x) did not match (expected %04x) for bytes 0-%zu!\n", calc_crc, check_crc, crc1_pos);
        return false;
    }

    out.insert(out.end(), payload.begin(), payload.begin()+crc1_pos);
    debug("(wmbus) ff b dll crc first 0-%zu %04x ok\n", crc1_pos, calc_crc);

    if (crc2_pos > 0)
    {
        calc_crc = crc16_EN13757(&payload[crc1_pos+2], crc2_pos);
        check_crc = payload[crc2_pos] << 8 | payload[crc2_pos+1];

        if (calc_crc != check_crc)
        {
            debug("(wmbus) ff b dll crc (calculated %04x) did not match (expected %04x) for bytes %zu-%zu!\n",
                  calc_crc, check_crc, crc1_pos+2, crc2_pos);
            return false;
        }

        out.insert(out.end(), payload.begin()+crc1_pos+2, payload.begin()+crc2_pos);
        debug("(wmbus) ff b dll crc final %zu-%zu %04x ok\n", crc1_pos+2, crc2_pos, calc_crc);
    }

    out[0] = out.size()-1;
    size_t new_len = out[0]+1;
    size_t old_size = payload.size();
    payload = out;
    size_t new_size = payload.size();

    debug("(wmbus) trimmed %zu crc bytes from frame b and ignored %zu suffix bytes.\n", (len-new_len), (old_size-new_size)-(len-new_len));
    debugPayload("(wmbus) trimmed  frame B", payload);

    return true;
}

FrameStatus checkWMBusFrame(vector<uchar> &data,
                            size_t *frame_length,
                            int *payload_len_out,
                            int *payload_offset)
{
    // Nice clean: 2A442D2C998734761B168D2021D0871921|58387802FF2071000413F81800004413F8180000615B
    // Ugly: 00615B2A442D2C998734761B168D2021D0871921|58387802FF2071000413F81800004413F8180000615B
    // Here the frame is prefixed with some random data.

    debugPayload("(wmbus) checkWMBUSFrame\n", data);

    if (data.size() < 11)
    {
        debug("(wmbus) less than 11 bytes, partial frame\n");
        return PartialFrame;
    }
    int payload_len = data[0];
    int type = data[1];
    int offset = 1;

    if (type != 0x44)
    {
        // Ouch, we are out of sync with the wmbus frames that we expect!
        // Since we currently do not handle any other type of frame, we can
        // look for the byte 0x44 in the buffer. If we find a 0x44 byte and
        // the length byte before it maps to the end of the buffer,
        // then we have found a valid telegram.
        bool found = false;
        for (size_t i = 0; i < data.size()-2; ++i)
        {
            if (data[i+1] == 0x44)
            {
                payload_len = data[i];
                size_t remaining = data.size()-i;
                if (data[i]+1 == (uchar)remaining && data[i+1] == 0x44)
                {
                    found = true;
                    offset = i+1;
                    verbose("(wmbus) out of sync, skipping %d bytes.\n", (int)i);
                    break;
                }
            }
        }
        if (!found)
        {
            // No sensible telegram in the buffer. Flush it!
            verbose("(wmbus) no sensible telegram found, clearing buffer.\n");
            data.clear();
            return ErrorInFrame;
        }
    }
    *payload_len_out = payload_len;
    *payload_offset = offset;
    *frame_length = payload_len+offset;
    if (data.size() < *frame_length)
    {
        debug("(wmbus) not enough bytes, partial frame %d %d\n", data.size(), *frame_length);
        return PartialFrame;
    }

    debug("(wmbus) received full frame.\n");
    return FullFrame;
}

const char *toString(WMBusDeviceType t)
{
    switch (t)
    {
#define X(name) case name: return #name;
LIST_OF_MBUS_DEVICES
#undef X

    }
    return "?";
}

<<<<<<< HEAD
bool split_string_at_colons(string arg, Device *device)
{
    size_t colon = arg.find(":");

    if (colon == string::npos)
    {
        device->file = arg;
        device->suffix = "";
        device->linkmodes = "";
        return true;
    }

    device->file = arg.substr(0, colon);
    string rest = arg.substr(colon+1);

    colon = rest.find(":");
    if (colon == string::npos)
    {
        device->suffix = rest;
        device->linkmodes = "";
        return true;
    }

    device->suffix = rest.substr(0, colon);
    device->linkmodes = rest.substr(colon+1);

    return true;
}

bool isPossibleDevice(string arg, Device *device)
{
    device->clear();
    bool ok = split_string_at_colons(arg, device);
    if (!ok) return false;

    if (device->file == "auto")
    {
        // No colons allowed.
        if (device->suffix != "" || device->linkmodes != "") return false;
        return true;
    }

    if (device->file == "stdin") return true; // Suffix like rtlwmbus is allowed.
    if (device->file == "rtlwmbus") return true; // Both device=commandline and linkmodes are allowed.
    if (device->file == "rtl433") return true;
    if (checkCharacterDeviceExists(device->file.c_str(), false) ||
        checkFileExists(device->file.c_str()) ||
        checkIfSimulationFile(device->file.c_str())) return true;

    if (device->file.find('/') != string::npos)
    {
        // Meter names are forbidden to have slashes in their names.
        // This is probably a path to /dev/ttyUSB0 that does not exist right now.
        return true;
    }

    return false;
=======
string decodeTPLStatusByte(uchar sts, map<int,string> vendor_lookup)
{
    string s;

    if (sts == 0) return "OK";
    if ((sts & 0x03) == 0x01) s += "BUSY ";
    if ((sts & 0x03) == 0x02) s += "ERROR ";
    if ((sts & 0x03) == 0x03) s += "ALARM ";

    if ((sts & 0x04) == 0x04) s += "POWER_LOW ";
    if ((sts & 0x08) == 0x08) s += "PERMANENT_ERROR ";
    if ((sts & 0x10) == 0x10) s += "TEMPORARY_ERROR ";

    if ((sts & 0xe0) != 0)
    {
        // Vendor specific bits are set, lets translate them.
        int v = sts & 0xf8; // Zero the 3 lowest bits.
        if (vendor_lookup.count(v) != 0)
        {
            s += vendor_lookup[v];
            s += " ";
        }
        else
        {
            // We could not translate, just print the bits.
            string tmp;
            strprintf(tmp, "%02x ", sts);
            s += tmp;
        }
    }

    s.pop_back();
    return s;
>>>>>>> cddfaece
}<|MERGE_RESOLUTION|>--- conflicted
+++ resolved
@@ -3939,7 +3939,6 @@
     return "?";
 }
 
-<<<<<<< HEAD
 bool split_string_at_colons(string arg, Device *device)
 {
     size_t colon = arg.find(":");
@@ -3997,7 +3996,8 @@
     }
 
     return false;
-=======
+}
+
 string decodeTPLStatusByte(uchar sts, map<int,string> vendor_lookup)
 {
     string s;
@@ -4031,5 +4031,4 @@
 
     s.pop_back();
     return s;
->>>>>>> cddfaece
 }