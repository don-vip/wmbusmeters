--- conflicted
+++ resolved
@@ -326,20 +326,18 @@
 
         debug("(amb8465) received full command frame\n");
 
-<<<<<<< HEAD
         uchar cs = xorChecksum(data, *frame_length-1);
         if (data[*frame_length-1] != cs) {
             verbose("(amb8465) checksum error %02x (should %02x)\n", data[*frame_length-1], cs);
         }
 
-=======
-        if (rssi_len) {
+      if (rssi_len) {
             *rssi = data[*frame_length-2];
             signed int dbm = (*rssi >= 128) ? (*rssi - 256) / 2 - 74 : *rssi / 2 - 74;
             verbose("(amb8465) rssi %d (%d dBm)\n", *rssi, dbm);
         }
->>>>>>> 6a6476be
-        return FullFrame;
+
+      return FullFrame;
     }
     // If it is not a 0xff we assume it is a message beginning with a length.
     // There might be a different mode where the data is wrapped in 0xff. But for the moment
