--- conflicted
+++ resolved
@@ -42,13 +42,8 @@
     return unique_ptr<WaterMeter>(new MeterSupercom587(mi));
 }
 
-<<<<<<< HEAD
 MeterSupercom587::MeterSupercom587(MeterInfo &mi) :
-    MeterCommonImplementation(mi, MeterType::SUPERCOM587, MANUFACTURER_SON)
-=======
-MeterSupercom587::MeterSupercom587(WMBus *bus, MeterInfo &mi) :
-    MeterCommonImplementation(bus, mi, MeterType::SUPERCOM587)
->>>>>>> c5d445b9
+    MeterCommonImplementation(mi, MeterType::SUPERCOM587)
 {
     setExpectedTPLSecurityMode(TPLSecurityMode::AES_CBC_IV);
 
