/*
 Copyright (C) 2019 Fredrik Öhrström

 This program is free software: you can redistribute it and/or modify
 it under the terms of the GNU General Public License as published by
 the Free Software Foundation, either version 3 of the License, or
 (at your option) any later version.

 This program is distributed in the hope that it will be useful,
 but WITHOUT ANY WARRANTY; without even the implied warranty of
 MERCHANTABILITY or FITNESS FOR A PARTICULAR PURPOSE.  See the
 GNU General Public License for more details.

 You should have received a copy of the GNU General Public License
 along with this program.  If not, see <http://www.gnu.org/licenses/>.
*/

#include"dvparser.h"
#include"meters.h"
#include"meters_common_implementation.h"
#include"wmbus.h"
#include"wmbus_utils.h"

struct MeterQCaloric : public virtual HeatCostMeter, public virtual MeterCommonImplementation {
    MeterQCaloric(MeterInfo &mi);

    double currentConsumption(Unit u);
    string setDate();
    double consumptionAtSetDate(Unit u);

private:

    void processContent(Telegram *t);

    // Telegram type 1
    double current_consumption_hca_ {};
    string set_date_;
    double consumption_at_set_date_hca_ {};
    string set_date_17_;
    double consumption_at_set_date_17_hca_ {};
    string error_date_;

    // Telegram type 2
    string vendor_proprietary_data_;
    string device_date_time_;
};

<<<<<<< HEAD
MeterQCaloric::MeterQCaloric(MeterInfo &mi) :
    MeterCommonImplementation(mi, MeterType::QCALORIC, MANUFACTURER_QDS)
=======
MeterQCaloric::MeterQCaloric(WMBus *bus, MeterInfo &mi) :
    MeterCommonImplementation(bus, mi, MeterType::QCALORIC)
>>>>>>> c5d445b9
{
    setExpectedTPLSecurityMode(TPLSecurityMode::AES_CBC_IV);

    addLinkMode(LinkMode::C1);

    addPrint("current_consumption", Quantity::HCA,
             [&](Unit u){ return currentConsumption(u); },
             "The current heat cost allocation.",
             true, true);

    addPrint("set_date", Quantity::Text,
             [&](){ return setDate(); },
             "The most recent billing period date.",
             true, true);

    addPrint("consumption_at_set_date", Quantity::HCA,
             [&](Unit u){ return consumptionAtSetDate(u); },
             "Heat cost allocation at the most recent billing period date.",
             true, true);

    addPrint("set_date_1", Quantity::Text,
             [&](){ return setDate(); },
             "The 1 billing period date.",
             false, true);

    addPrint("consumption_at_set_date_1", Quantity::HCA,
             [&](Unit u){ return consumptionAtSetDate(u); },
             "Heat cost allocation at the 1 billing period date.",
             false, true);

    addPrint("set_date_17", Quantity::Text,
             [&](){ return set_date_17_; },
             "The 17 billing period date.",
             false, true);

    addPrint("consumption_at_set_date_17", Quantity::HCA,
             [&](Unit u){ return consumption_at_set_date_17_hca_; },
             "Heat cost allocation at the 17 billing period date.",
             false, true);

    addPrint("error_date", Quantity::Text,
             [&](){ return error_date_; },
             "Error date.",
             false, true);

    addPrint("device_date_time", Quantity::Text,
             [&](){ return device_date_time_; },
             "Device date time.",
             false, true);
}

unique_ptr<HeatCostMeter> createQCaloric(MeterInfo &mi)
{
    return unique_ptr<HeatCostMeter>(new MeterQCaloric(mi));
}

double MeterQCaloric::currentConsumption(Unit u)
{
    return current_consumption_hca_;
}

string MeterQCaloric::setDate()
{
    return set_date_;
}

double MeterQCaloric::consumptionAtSetDate(Unit u)
{
    return consumption_at_set_date_hca_;
}

void MeterQCaloric::processContent(Telegram *t)
{
    // These meter sends two types of telegrams:
    // Type 1:
    // (qcaloric) 0f: 0B dif (6 digit BCD Instantaneous value)
    // (qcaloric) 10: 6E vif (Units for H.C.A.)
    // (qcaloric) 11: 270100 current consumption (127.000000 hca)
    //
    // (qcaloric) 14: 4B dif (6 digit BCD Instantaneous value storagenr=1)
    // (qcaloric) 15: 6E vif (Units for H.C.A.)
    // (qcaloric) 16: 450100 consumption at set date (145.000000 hca)
    //
    // (qcaloric) 19: 42 dif (16 Bit Integer/Binary Instantaneous value storagenr=1)
    // (qcaloric) 1a: 6C vif (Date type G)
    // (qcaloric) 1b: 5F2C set date (2018-12-31) set date (2018-12-31)
    //
    // (qcaloric) 1d: CB dif (6 digit BCD Instantaneous value storagenr=1)
    // (qcaloric) 1e: 08 dife (subunit=0 tariff=0 storagenr=17)
    // (qcaloric) 1f: 6E vif (Units for H.C.A.)
    // (qcaloric) 20: 790000 consumption at set date 17 (79.000000 hca)
    //
    // (qcaloric) 23: C2 dif (16 Bit Integer/Binary Instantaneous value storagenr=1)
    // (qcaloric) 24: 08 dife (subunit=0 tariff=0 storagenr=17)
    // (qcaloric) 25: 6C vif (Date type G)
    // (qcaloric) 26: 7F21 set date 17 (2019-01-31)
    //
    // (qcaloric) 28: 32 dif (16 Bit Integer/Binary Value during error state)
    // (qcaloric) 29: 6C vif (Date type G)
    // (qcaloric) 2a: FFFF error date (2127-15-31)

    // (qcaloric) 2c: 04 dif (32 Bit Integer/Binary Instantaneous value)
    // (qcaloric) 2d: 6D vif (Date and time type)
    // (qcaloric) 2e: 200B7422 device datetime (2019-02-20 11:32)

    // Type 2:
    // (qcaloric) 0b: 0D dif (variable length Instantaneous value)
    // (qcaloric) 0c: FF vif (Vendor extension)
    // (qcaloric) 0d: 5F vife (?)
    // (qcaloric) 0e: varlen=53
    // (qcaloric) 0f: 0082750000810007B06EFFFF270100005F2C450100007F2179000000008000800080008000000000000000000C002E005700BEFF2F
    // (qcaloric) 44: 04 dif (32 Bit Integer/Binary Instantaneous value)
    // (qcaloric) 45: 6D vif (Date and time type)
    // (qcaloric) 46: 2D0B7422 device datetime (2019-02-20 11:45)

    int offset;
    string key;

    if (findKey(MeasurementType::Unknown, ValueInformation::HeatCostAllocation, 0, 0, &key, &t->values)) {
        extractDVdouble(&t->values, key, &offset, &current_consumption_hca_);
        t->addMoreExplanation(offset, " current consumption (%f hca)", current_consumption_hca_);
    }

    if (findKey(MeasurementType::Unknown, ValueInformation::Date, 1, 0, &key, &t->values)) {
        struct tm date;
        extractDVdate(&t->values, key, &offset, &date);
        set_date_ = strdate(&date);
        t->addMoreExplanation(offset, " set date (%s)", set_date_.c_str());
    }

    if (findKey(MeasurementType::Unknown, ValueInformation::HeatCostAllocation, 1, 0, &key, &t->values)) {
        extractDVdouble(&t->values, key, &offset, &consumption_at_set_date_hca_);
        t->addMoreExplanation(offset, " consumption at set date (%f hca)", consumption_at_set_date_hca_);
    }

    if (findKey(MeasurementType::Unknown, ValueInformation::HeatCostAllocation, 17, 0, &key, &t->values)) {
        extractDVdouble(&t->values, key, &offset, &consumption_at_set_date_17_hca_);
        t->addMoreExplanation(offset, " consumption at set date 17 (%f hca)", consumption_at_set_date_17_hca_);
    }

    if (findKey(MeasurementType::Unknown, ValueInformation::Date, 17, 0, &key, &t->values)) {
        struct tm date;
        extractDVdate(&t->values, key, &offset, &date);
        set_date_17_ = strdate(&date);
        t->addMoreExplanation(offset, " set date 17 (%s)", set_date_17_.c_str());
    }

    key = "326C";
    if (hasKey(&t->values, key)) {
        struct tm date;
        extractDVdate(&t->values, key, &offset, &date);
        error_date_ = strdate(&date);
        t->addMoreExplanation(offset, " error date (%s)", error_date_.c_str());
    }

    if (findKey(MeasurementType::Unknown, ValueInformation::DateTime, 0, 0, &key, &t->values)) {
        struct tm datetime;
        extractDVdate(&t->values, key, &offset, &datetime);
        device_date_time_ = strdatetime(&datetime);
        t->addMoreExplanation(offset, " device datetime (%s)", device_date_time_.c_str());
    }

    key = "0DFF5F";
    if (hasKey(&t->values, key)) {
        string hex;
        extractDVstring(&t->values, key, &offset, &hex);
        t->addMoreExplanation(offset, " vendor extension data");
        // This is not stored anywhere yet, we need to understand it, if necessary.
    }
}<|MERGE_RESOLUTION|>--- conflicted
+++ resolved
@@ -45,13 +45,8 @@
     string device_date_time_;
 };
 
-<<<<<<< HEAD
 MeterQCaloric::MeterQCaloric(MeterInfo &mi) :
-    MeterCommonImplementation(mi, MeterType::QCALORIC, MANUFACTURER_QDS)
-=======
-MeterQCaloric::MeterQCaloric(WMBus *bus, MeterInfo &mi) :
-    MeterCommonImplementation(bus, mi, MeterType::QCALORIC)
->>>>>>> c5d445b9
+    MeterCommonImplementation(mi, MeterType::QCALORIC)
 {
     setExpectedTPLSecurityMode(TPLSecurityMode::AES_CBC_IV);
 
